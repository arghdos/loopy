--- conflicted
+++ resolved
@@ -95,8 +95,6 @@
                     % (insn.id,
                        ", ".join(no_sync_with_scopes - VALID_NOSYNC_SCOPES)))
 
-<<<<<<< HEAD
-=======
 
 def check_for_duplicate_insn_ids(knl):
     insn_ids = set()
@@ -108,7 +106,6 @@
             raise LoopyError("duplicate instruction id: '%s'" % insn.id)
         insn_ids.add(insn.id)
 
->>>>>>> 28b164f3
 
 def check_loop_priority_inames_known(kernel):
     for prio in kernel.loop_priority:
