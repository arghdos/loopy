from __future__ import division, absolute_import, print_function

__copyright__ = "Copyright (C) 2012 Andreas Kloeckner"

__license__ = """
Permission is hereby granted, free of charge, to any person obtaining a copy
of this software and associated documentation files (the "Software"), to deal
in the Software without restriction, including without limitation the rights
to use, copy, modify, merge, publish, distribute, sublicense, and/or sell
copies of the Software, and to permit persons to whom the Software is
furnished to do so, subject to the following conditions:

The above copyright notice and this permission notice shall be included in
all copies or substantial portions of the Software.

THE SOFTWARE IS PROVIDED "AS IS", WITHOUT WARRANTY OF ANY KIND, EXPRESS OR
IMPLIED, INCLUDING BUT NOT LIMITED TO THE WARRANTIES OF MERCHANTABILITY,
FITNESS FOR A PARTICULAR PURPOSE AND NONINFRINGEMENT. IN NO EVENT SHALL THE
AUTHORS OR COPYRIGHT HOLDERS BE LIABLE FOR ANY CLAIM, DAMAGES OR OTHER
LIABILITY, WHETHER IN AN ACTION OF CONTRACT, TORT OR OTHERWISE, ARISING FROM,
OUT OF OR IN CONNECTION WITH THE SOFTWARE OR THE USE OR OTHER DEALINGS IN
THE SOFTWARE.
"""

import six
from six.moves import range

import sys
import numpy as np
import loopy as lp
import pyopencl as cl
import pyopencl.clmath  # noqa
import pyopencl.clrandom  # noqa
import pytest

import logging
logger = logging.getLogger(__name__)

try:
    import faulthandler
except ImportError:
    pass
else:
    faulthandler.enable()

from pyopencl.tools import pytest_generate_tests_for_pyopencl \
        as pytest_generate_tests

__all__ = [
        "pytest_generate_tests",
        "cl"  # 'cl.create_some_context'
        ]


from loopy.version import LOOPY_USE_LANGUAGE_VERSION_2018_2  # noqa


def test_globals_decl_once_with_multi_subprogram(ctx_factory):
    ctx = ctx_factory()
    queue = cl.CommandQueue(ctx)
    np.random.seed(17)
    a = np.random.randn(16)
    cnst = np.random.randn(16)
    knl = lp.make_kernel(
            "{[i, ii]: 0<=i, ii<n}",
            """
            out[i] = a[i]+cnst[i]{id=first}
            out[ii] = 2*out[ii]+cnst[ii]{id=second}
            """,
            [lp.TemporaryVariable(
                'cnst', shape=('n'), initializer=cnst,
                scope=lp.temp_var_scope.GLOBAL,
                read_only=True), '...'])
    knl = lp.fix_parameters(knl, n=16)
    knl = lp.add_barrier(knl, "id:first", "id:second")

    knl = lp.split_iname(knl, "i", 2, outer_tag="g.0", inner_tag="l.0")
    knl = lp.split_iname(knl, "ii", 2, outer_tag="g.0", inner_tag="l.0")
    evt, (out,) = knl(queue, a=a)
    assert np.linalg.norm(out-((2*(a+cnst)+cnst))) <= 1e-15


def test_complicated_subst(ctx_factory):
    #ctx = ctx_factory()

    knl = lp.make_kernel(
            "{[i]: 0<=i<n}",
            """
                f(x) := x*a[x]
                g(x) := 12 + f(x)
                h(x) := 1 + g(x) + 20*g$two(x)

                a[i] = h$one(i) * h$two(i)
                """)

    knl = lp.expand_subst(knl, "... > id:h and tag:two > id:g and tag:two")

    print(knl)

    sr_keys = list(knl.substitutions.keys())
    for letter, how_many in [
            ("f", 1),
            ("g", 1),
            ("h", 2)
            ]:
        substs_with_letter = sum(1 for k in sr_keys if k.startswith(letter))
        assert substs_with_letter == how_many


def test_type_inference_no_artificial_doubles(ctx_factory):
    ctx = ctx_factory()

    knl = lp.make_kernel(
            "{[i]: 0<=i<n}",
            """
                <> bb = a[i] - b[i]
                c[i] = bb
                """,
            [
                lp.GlobalArg("a", np.float32, shape=("n",)),
                lp.GlobalArg("b", np.float32, shape=("n",)),
                lp.GlobalArg("c", np.float32, shape=("n",)),
                lp.ValueArg("n", np.int32),
                ],
            assumptions="n>=1")

    knl = lp.preprocess_kernel(knl, ctx.devices[0])
    for k in lp.generate_loop_schedules(knl):
        code = lp.generate_code(k)
        assert "double" not in code


def test_type_inference_with_type_dependencies():
    knl = lp.make_kernel(
            "{[i]: i=0}",
            """
            <>a = 99
            a = a + 1
            <>b = 0
            <>c = 1
            b = b + c + 1.0
            c = b + c
            <>d = b + 2 + 1j
            """,
            "...")
    knl = lp.infer_unknown_types(knl)

    from loopy.types import to_loopy_type
    assert knl.temporary_variables["a"].dtype == to_loopy_type(np.int32)
    assert knl.temporary_variables["b"].dtype == to_loopy_type(np.float32)
    assert knl.temporary_variables["c"].dtype == to_loopy_type(np.float32)
    assert knl.temporary_variables["d"].dtype == to_loopy_type(np.complex128)


def test_sized_and_complex_literals(ctx_factory):
    ctx = ctx_factory()

    knl = lp.make_kernel(
            "{[i]: 0<=i<n}",
            """
                <> aa = 5jf
                <> bb = 5j
                a[i] = imag(aa)
                b[i] = imag(bb)
                c[i] = 5f
                """,
            [
                lp.GlobalArg("a", np.float32, shape=("n",)),
                lp.GlobalArg("b", np.float32, shape=("n",)),
                lp.GlobalArg("c", np.float32, shape=("n",)),
                lp.ValueArg("n", np.int32),
                ],
            assumptions="n>=1")

    lp.auto_test_vs_ref(knl, ctx, knl, parameters=dict(n=5))


def test_simple_side_effect(ctx_factory):
    ctx = ctx_factory()

    knl = lp.make_kernel(
            "{[i,j]: 0<=i,j<100}",
            """
                a[i] = a[i] + 1
                """,
            [lp.GlobalArg("a", np.float32, shape=(100,))]
            )

    knl = lp.preprocess_kernel(knl, ctx.devices[0])
    kernel_gen = lp.generate_loop_schedules(knl)

    for gen_knl in kernel_gen:
        print(gen_knl)
        compiled = lp.CompiledKernel(ctx, gen_knl)
        print(compiled.get_code())


def test_owed_barriers(ctx_factory):
    ctx = ctx_factory()

    knl = lp.make_kernel(
            "{[i]: 0<=i<100}",
            [
                "<float32> z[i] = a[i]"
                ],
            [lp.GlobalArg("a", np.float32, shape=(100,))]
            )

    knl = lp.tag_inames(knl, dict(i="l.0"))

    knl = lp.preprocess_kernel(knl, ctx.devices[0])
    kernel_gen = lp.generate_loop_schedules(knl)

    for gen_knl in kernel_gen:
        compiled = lp.CompiledKernel(ctx, gen_knl)
        print(compiled.get_code())


def test_wg_too_small(ctx_factory):
    ctx = ctx_factory()

    knl = lp.make_kernel(
            "{[i]: 0<=i<100}",
            [
                "<float32> z[i] = a[i] {id=copy}"
                ],
            [lp.GlobalArg("a", np.float32, shape=(100,))],
            local_sizes={0: 16})

    knl = lp.tag_inames(knl, dict(i="l.0"))

    knl = lp.preprocess_kernel(knl, ctx.devices[0])
    kernel_gen = lp.generate_loop_schedules(knl)

    import pytest
    for gen_knl in kernel_gen:
        with pytest.raises(RuntimeError):
            lp.CompiledKernel(ctx, gen_knl).get_code()


def test_multi_cse(ctx_factory):
    ctx = ctx_factory()

    knl = lp.make_kernel(
            "{[i]: 0<=i<100}",
            [
                "<float32> z[i] = a[i] + a[i]**2"
                ],
            [lp.GlobalArg("a", np.float32, shape=(100,))],
            local_sizes={0: 16})

    knl = lp.split_iname(knl, "i", 16, inner_tag="l.0")
    knl = lp.add_prefetch(knl, "a", [])

    knl = lp.preprocess_kernel(knl, ctx.devices[0])
    kernel_gen = lp.generate_loop_schedules(knl)

    for gen_knl in kernel_gen:
        compiled = lp.CompiledKernel(ctx, gen_knl)
        print(compiled.get_code())


# {{{ code generator fuzzing

def make_random_value():
    from random import randrange, uniform
    v = randrange(3)
    if v == 0:
        while True:
            z = randrange(-1000, 1000)
            if z:
                return z

    elif v == 1:
        return uniform(-10, 10)
    else:
        cval = uniform(-10, 10) + 1j*uniform(-10, 10)
        if randrange(0, 2) == 0:
            return np.complex128(cval)
        else:
            return np.complex128(cval)


def make_random_expression(var_values, size):
    from random import randrange
    import pymbolic.primitives as p
    v = randrange(1500)
    size[0] += 1
    if v < 500 and size[0] < 40:
        term_count = randrange(2, 5)
        if randrange(2) < 1:
            cls = p.Sum
        else:
            cls = p.Product
        return cls(tuple(
            make_random_expression(var_values, size)
            for i in range(term_count)))
    elif v < 750:
        return make_random_value()
    elif v < 1000:
        var_name = "var_%d" % len(var_values)
        assert var_name not in var_values
        var_values[var_name] = make_random_value()
        return p.Variable(var_name)
    elif v < 1250:
        # Cannot use '-' because that destroys numpy constants.
        return p.Sum((
            make_random_expression(var_values, size),
            - make_random_expression(var_values, size)))
    elif v < 1500:
        # Cannot use '/' because that destroys numpy constants.
        return p.Quotient(
                make_random_expression(var_values, size),
                make_random_expression(var_values, size))


def generate_random_fuzz_examples(count):
    for i in range(count):
        size = [0]
        var_values = {}
        expr = make_random_expression(var_values, size)
        yield expr, var_values


def test_fuzz_code_generator(ctx_factory):
    ctx = ctx_factory()
    queue = cl.CommandQueue(ctx)

    if ctx.devices[0].platform.vendor.startswith("Advanced Micro"):
        pytest.skip("crashes on AMD 15.12")

    #from expr_fuzz import get_fuzz_examples
    #for expr, var_values in get_fuzz_examples():
    for expr, var_values in generate_random_fuzz_examples(50):
        from pymbolic import evaluate
        try:
            true_value = evaluate(expr, var_values)
        except ZeroDivisionError:
            continue

        def get_dtype(x):
            if isinstance(x, (complex, np.complexfloating)):
                return np.complex128
            else:
                return np.float64

        knl = lp.make_kernel("{ : }",
                [lp.Assignment("value", expr)],
                [lp.GlobalArg("value", np.complex128, shape=())]
                + [
                    lp.ValueArg(name, get_dtype(val))
                    for name, val in six.iteritems(var_values)
                    ])
        ck = lp.CompiledKernel(ctx, knl)
        evt, (lp_value,) = ck(queue, out_host=True, **var_values)
        err = abs(true_value-lp_value)/abs(true_value)
        if abs(err) > 1e-10:
            print(80*"-")
            print("WRONG: rel error=%g" % err)
            print("true=%r" % true_value)
            print("loopy=%r" % lp_value)
            print(80*"-")
            print(ck.get_code())
            print(80*"-")
            print(var_values)
            print(80*"-")
            print(repr(expr))
            print(80*"-")
            print(expr)
            print(80*"-")
            1/0

# }}}


def test_bare_data_dependency(ctx_factory):
    dtype = np.dtype(np.float32)
    ctx = ctx_factory()
    queue = cl.CommandQueue(ctx)

    knl = lp.make_kernel(
            [
                "[znirp] -> {[i]: 0<=i<znirp}",
                ],
            [
                "<> znirp = n",
                "a[i] = 1",
                ],
            [
                lp.GlobalArg("a", dtype, shape=("n"), order="C"),
                lp.ValueArg("n", np.int32),
                ])

    cknl = lp.CompiledKernel(ctx, knl)
    n = 20000
    evt, (a,) = cknl(queue, n=n, out_host=True)

    assert a.shape == (n,)
    assert (a == 1).all()


# {{{ test race detection

@pytest.mark.skipif("sys.version_info < (2,6)")
def test_ilp_write_race_detection_global(ctx_factory):
    ctx = ctx_factory()

    knl = lp.make_kernel(
            "[n] -> {[i,j]: 0<=i,j<n }",
            [
                "a[i] = 5+i+j",
                ],
            [
                lp.GlobalArg("a", np.float32),
                lp.ValueArg("n", np.int32, approximately=1000),
                ],
            assumptions="n>=1")

    knl = lp.tag_inames(knl, dict(j="ilp"))

    knl = lp.preprocess_kernel(knl, ctx.devices[0])

    with lp.CacheMode(False):
        from loopy.diagnostic import WriteRaceConditionWarning
        from warnings import catch_warnings
        with catch_warnings(record=True) as warn_list:
            list(lp.generate_loop_schedules(knl))

            assert any(isinstance(w.message, WriteRaceConditionWarning)
                    for w in warn_list)


def test_ilp_write_race_avoidance_local(ctx_factory):
    ctx = ctx_factory()

    knl = lp.make_kernel(
            "{[i,j]: 0<=i<16 and 0<=j<17 }",
            [
                "<> a[i] = 5+i+j",
                ],
            [])

    knl = lp.tag_inames(knl, dict(i="l.0", j="ilp"))

    knl = lp.preprocess_kernel(knl, ctx.devices[0])
    for k in lp.generate_loop_schedules(knl):
        assert k.temporary_variables["a"].shape == (16, 17)


def test_ilp_write_race_avoidance_private(ctx_factory):
    ctx = ctx_factory()

    knl = lp.make_kernel(
            "{[j]: 0<=j<16 }",
            [
                "<> a = 5+j",
                ],
            [])

    knl = lp.tag_inames(knl, dict(j="ilp"))

    knl = lp.preprocess_kernel(knl, ctx.devices[0])
    for k in lp.generate_loop_schedules(knl):
        assert k.temporary_variables["a"].shape == (16,)

# }}}


def test_write_parameter(ctx_factory):
    dtype = np.float32
    ctx = ctx_factory()

    knl = lp.make_kernel(
            "{[i,j]: 0<=i,j<n }",
            """
                a = sum((i,j), i*j)
                b = sum(i, sum(j, i*j))
                n = 15
                """,
            [
                lp.GlobalArg("a", dtype, shape=()),
                lp.GlobalArg("b", dtype, shape=()),
                lp.ValueArg("n", np.int32, approximately=1000),
                ],
            assumptions="n>=1")

    import pytest
    with pytest.raises(RuntimeError):
        lp.CompiledKernel(ctx, knl).get_code()


# {{{ arg guessing

def test_arg_shape_guessing(ctx_factory):
    ctx = ctx_factory()

    knl = lp.make_kernel(
            "{[i,j]: 0<=i,j<n }",
            """
                a = 1.5 + sum((i,j), i*j)
                b[i, j] = i*j
                c[i+j, j] = b[j,i]
                """,
            [
                lp.GlobalArg("a", shape=lp.auto),
                lp.GlobalArg("b", shape=lp.auto),
                lp.GlobalArg("c", shape=lp.auto),
                lp.ValueArg("n"),
                ],
            assumptions="n>=1")

    print(knl)
    print(lp.CompiledKernel(ctx, knl).get_highlighted_code())


def test_arg_guessing(ctx_factory):
    ctx = ctx_factory()

    knl = lp.make_kernel(
            "{[i,j]: 0<=i,j<n }",
            """
                a = 1.5 + sum((i,j), i*j)
                b[i, j] = i*j
                c[i+j, j] = b[j,i]
                """,
            assumptions="n>=1")

    print(knl)
    print(lp.CompiledKernel(ctx, knl).get_highlighted_code())


def test_arg_guessing_with_reduction(ctx_factory):
    #logging.basicConfig(level=logging.DEBUG)
    ctx = ctx_factory()

    knl = lp.make_kernel(
            "{[i,j]: 0<=i,j<n }",
            """
                a = 1.5 + simul_reduce(sum, (i,j), i*j)
                d = 1.5 + simul_reduce(sum, (i,j), b[i,j])
                b[i, j] = i*j
                c[i+j, j] = b[j,i]
                """,
            assumptions="n>=1")

    print(knl)
    print(lp.CompiledKernel(ctx, knl).get_highlighted_code())


def test_unknown_arg_shape(ctx_factory):
    ctx = ctx_factory()
    from loopy.target.pyopencl import PyOpenCLTarget
    from loopy.compiled import CompiledKernel
    bsize = [256, 0]

    knl = lp.make_kernel(
        "{[i,j]: 0<=i<n and 0<=j<m}",
        """
        for i
            <int32> gid = i/256
            <int32> start = gid*256
            for j
                a[start + j] = a[start + j] + j
            end
        end
        """,
        seq_dependencies=True,
        name="uniform_l",
        target=PyOpenCLTarget(),
        assumptions="m<=%d and m>=1 and n mod %d = 0" % (bsize[0], bsize[0]))

    knl = lp.add_and_infer_dtypes(knl, dict(a=np.float32))
    kernel_info = CompiledKernel(ctx, knl).kernel_info(frozenset())  # noqa

# }}}


def test_nonlinear_index(ctx_factory):
    ctx = ctx_factory()

    knl = lp.make_kernel(
            "{[i,j]: 0<=i,j<n }",
            """
                a[i*i] = 17
                """,
            [
                lp.GlobalArg("a", shape="n"),
                lp.ValueArg("n"),
                ],
            assumptions="n>=1")

    print(knl)
    print(lp.CompiledKernel(ctx, knl).get_highlighted_code())


def test_offsets_and_slicing(ctx_factory):
    ctx = ctx_factory()
    queue = cl.CommandQueue(ctx)

    n = 20

    knl = lp.make_kernel(
            "{[i,j]: 0<=i<n and 0<=j<m }",
            """
                b[i,j] = 2*a[i,j]
                """,
            assumptions="n>=1 and m>=1",
            default_offset=lp.auto)

    knl = lp.tag_data_axes(knl, "a,b", "stride:auto,stride:1")

    cknl = lp.CompiledKernel(ctx, knl)

    a_full = cl.clrandom.rand(queue, (n, n), np.float64)
    a_full_h = a_full.get()
    b_full = cl.clrandom.rand(queue, (n, n), np.float64)
    b_full_h = b_full.get()

    a_sub = (slice(3, 10), slice(5, 10))
    a = a_full[a_sub]

    b_sub = (slice(3+3, 10+3), slice(5+4, 10+4))
    b = b_full[b_sub]

    b_full_h[b_sub] = 2*a_full_h[a_sub]

    print(cknl.get_highlighted_code({"a": a.dtype}))
    cknl(queue, a=a, b=b)

    import numpy.linalg as la
    assert la.norm(b_full.get() - b_full_h) < 1e-13


def test_vector_ilp_with_prefetch(ctx_factory):
    ctx = ctx_factory()

    knl = lp.make_kernel(
            "{ [i]: 0<=i<n }",
            "out[i] = 2*a[i]",
            [
                # Tests that comma'd arguments interoperate with
                # argument guessing.
                lp.GlobalArg("out,a", np.float32, shape=lp.auto),
                "..."
                ])

    knl = lp.split_iname(knl, "i", 128, inner_tag="l.0")
    knl = lp.split_iname(knl, "i_outer", 4, outer_tag="g.0", inner_tag="ilp")
    knl = lp.add_prefetch(knl, "a", ["i_inner", "i_outer_inner"],
            default_tag="l.auto")

    cknl = lp.CompiledKernel(ctx, knl)
    cknl.kernel_info()

    import re
    code = cknl.get_code()
    assert len(list(re.finditer("barrier", code))) == 1


def test_c_instruction(ctx_factory):
    #logging.basicConfig(level=logging.DEBUG)
    ctx = ctx_factory()

    knl = lp.make_kernel(
            "{[i,j]: 0<=i,j<n }",
            [
                lp.CInstruction("i,j", """
                    x = sin((float) i*j);
                    """, assignees="x"),
                "a[i,j] = x",
                ],
            [
                lp.GlobalArg("a", shape=lp.auto, dtype=np.float32),
                lp.TemporaryVariable("x", np.float32),
                "...",
                ],
            assumptions="n>=1")

    knl = lp.split_iname(knl, "i", 128, outer_tag="g.0", inner_tag="l.0")

    print(knl)
    print(lp.CompiledKernel(ctx, knl).get_highlighted_code())


def test_dependent_domain_insn_iname_finding(ctx_factory):
    ctx = ctx_factory()

    knl = lp.make_kernel([
            "{[isrc_box]: 0<=isrc_box<nsrc_boxes}",
            "{[isrc,idim]: isrc_start<=isrc<isrc_end and 0<=idim<dim}",
            ],
            """
                <> src_ibox = source_boxes[isrc_box]
                <> isrc_start = box_source_starts[src_ibox]
                <> isrc_end = isrc_start+box_source_counts_nonchild[src_ibox]
                <> strength = strengths[isrc] {id=set_strength}
                """,
            [
                lp.GlobalArg("box_source_starts,box_source_counts_nonchild",
                    None, shape=None),
                lp.GlobalArg("strengths",
                    None, shape="nsources"),
                "..."])

    print(knl)
    assert "isrc_box" in knl.insn_inames("set_strength")

    print(lp.CompiledKernel(ctx, knl).get_highlighted_code(
            dict(
                source_boxes=np.int32,
                box_source_starts=np.int32,
                box_source_counts_nonchild=np.int32,
                strengths=np.float64,
                nsources=np.int32,
                )))


def test_inames_deps_from_write_subscript(ctx_factory):
    knl = lp.make_kernel(
            "{[i,j]: 0<=i,j<n}",
            """
                <> src_ibox = source_boxes[i]
                <int32> something = 5
                a[src_ibox] = sum(j, something) {id=myred}
                """,
            [
                lp.GlobalArg("box_source_starts,box_source_counts_nonchild,a",
                    None, shape=None),
                "..."])

    print(knl)
    assert "i" in knl.insn_inames("myred")


def test_modulo_indexing(ctx_factory):
    ctx = ctx_factory()

    knl = lp.make_kernel(
            "{[i,j]: 0<=i<n and 0<=j<5}",
            """
                b[i] = sum(j, a[(i+j)%n])
                """,
            [
                lp.GlobalArg("a", None, shape="n"),
                "..."
                ]
            )

    print(knl)
    print(lp.CompiledKernel(ctx, knl).get_highlighted_code(
            dict(
                a=np.float32,
                )))


@pytest.mark.parametrize("vec_len", [2, 3, 4, 8, 16])
def test_vector_types(ctx_factory, vec_len):
    ctx = ctx_factory()

    knl = lp.make_kernel(
            "{ [i,j]: 0<=i<n and 0<=j<vec_len }",
            "out[i,j] = 2*a[i,j]",
            [
                lp.GlobalArg("a", np.float32, shape=lp.auto),
                lp.GlobalArg("out", np.float32, shape=lp.auto),
                "..."
                ])

    knl = lp.fix_parameters(knl, vec_len=vec_len)

    ref_knl = knl

    knl = lp.tag_array_axes(knl, "out", "c,vec")
    knl = lp.tag_inames(knl, dict(j="unr"))

    knl = lp.split_iname(knl, "i", 128, outer_tag="g.0", inner_tag="l.0")

    lp.auto_test_vs_ref(ref_knl, ctx, knl,
            parameters=dict(
                n=20000
                ))


def test_conditional(ctx_factory):
    #logging.basicConfig(level=logging.DEBUG)
    ctx = ctx_factory()

    knl = lp.make_kernel(
            "{ [i,j]: 0<=i,j<n }",
            """
                <> my_a = a[i,j] {id=read_a}
                <> a_less_than_zero = my_a < 0 {dep=read_a,inames=i:j}
                my_a = 2*my_a {id=twice_a,dep=read_a,if=a_less_than_zero}
                my_a = my_a+1 {id=aplus,dep=twice_a,if=a_less_than_zero}
                out[i,j] = 2*my_a {dep=aplus}
                """,
            [
                lp.GlobalArg("a", np.float32, shape=lp.auto),
                lp.GlobalArg("out", np.float32, shape=lp.auto),
                "..."
                ])

    ref_knl = knl

    lp.auto_test_vs_ref(ref_knl, ctx, knl,
            parameters=dict(
                n=200
                ))


def test_ilp_loop_bound(ctx_factory):
    # The salient bit of this test is that a joint bound on (outer, inner)
    # from a split occurs in a setting where the inner loop has been ilp'ed.
    # In 'normal' parallel loops, the inner index is available for conditionals
    # throughout. In ILP'd loops, not so much.

    ctx = ctx_factory()
    knl = lp.make_kernel(
            "{ [i,j,k]: 0<=i,j,k<n }",
            """
            out[i,k] = sum(j, a[i,j]*b[j,k])
            """,
            [
                lp.GlobalArg("a,b", np.float32, shape=lp.auto),
                "...",
                ],
            assumptions="n>=1")

    ref_knl = knl

    knl = lp.prioritize_loops(knl, "j,i,k")
    knl = lp.split_iname(knl,  "k", 4, inner_tag="ilp")

    lp.auto_test_vs_ref(ref_knl, ctx, knl,
            parameters=dict(
                n=200
                ))


def test_arg_shape_uses_assumptions(ctx_factory):
    # If arg shape determination does not use assumptions, then it won't find a
    # static shape for out, which is at least 1 x 1 in size, but otherwise of
    # size n x n.

    lp.make_kernel(
            "{ [i,j]: 0<=i,j<n }",
            """
            out[i,j] = 2*a[i,j]
            out[0,0] = 13.0
            """, assumptions="n>=1")


def test_slab_decomposition_does_not_double_execute(ctx_factory):
    ctx = ctx_factory()
    queue = cl.CommandQueue(ctx)

    knl = lp.make_kernel(
        "{ [i]: 0<=i<n }",
        "a[i] = 2*a[i]",
        assumptions="n>=1")

    ref_knl = knl

    for outer_tag in ["for", "g.0"]:
        knl = ref_knl
        knl = lp.split_iname(knl, "i", 4, slabs=(0, 1), inner_tag="unr",
                outer_tag=outer_tag)
        knl = lp.prioritize_loops(knl, "i_outer")

        a = cl.array.empty(queue, 20, np.float32)
        a.fill(17)
        a_ref = a.copy()
        a_knl = a.copy()

        knl = lp.set_options(knl, write_cl=True)
        print("TEST-----------------------------------------")
        knl(queue, a=a_knl)
        print("REF-----------------------------------------")
        ref_knl(queue, a=a_ref)
        print("DONE-----------------------------------------")

        print("REF", a_ref)
        print("KNL", a_knl)
        assert (a_ref == a_knl).get().all()

        print("_________________________________")


def test_multiple_writes_to_local_temporary():
    # Loopy would previously only handle barrier insertion correctly if exactly
    # one instruction wrote to each local temporary. This tests that multiple
    # writes are OK.

    knl = lp.make_kernel(
        "{[i,e]: 0<=i<5 and 0<=e<nelements}",
        """
        <> temp[i, 0] = 17
        temp[i, 1] = 15
        """)
    knl = lp.tag_inames(knl, dict(i="l.0"))

    knl = lp.preprocess_kernel(knl)
    for k in lp.generate_loop_schedules(knl):
        code, _ = lp.generate_code(k)
        print(code)


def test_make_copy_kernel(ctx_factory):
    ctx = ctx_factory()
    queue = cl.CommandQueue(ctx)

    intermediate_format = "f,f,sep"

    a1 = np.random.randn(1024, 4, 3)

    cknl1 = lp.make_copy_kernel(intermediate_format)

    cknl1 = lp.fix_parameters(cknl1, n2=3)

    cknl1 = lp.set_options(cknl1, write_cl=True)
    evt, a2 = cknl1(queue, input=a1)

    cknl2 = lp.make_copy_kernel("c,c,c", intermediate_format)
    cknl2 = lp.fix_parameters(cknl2, n2=3)

    evt, a3 = cknl2(queue, input=a2)

    assert (a1 == a3).all()


def test_auto_test_can_detect_problems(ctx_factory):
    ctx = ctx_factory()

    ref_knl = lp.make_kernel(
        "{[i,j]: 0<=i,j<n}",
        """
        a[i,j] = 25
        """)

    knl = lp.make_kernel(
        "{[i]: 0<=i<n}",
        """
        a[i,i] = 25
        """)

    ref_knl = lp.add_and_infer_dtypes(ref_knl, dict(a=np.float32))
    knl = lp.add_and_infer_dtypes(knl, dict(a=np.float32))

    from loopy.diagnostic import AutomaticTestFailure
    with pytest.raises(AutomaticTestFailure):
        lp.auto_test_vs_ref(
                ref_knl, ctx, knl,
                parameters=dict(n=123))


def test_sci_notation_literal(ctx_factory):
    ctx = ctx_factory()
    queue = cl.CommandQueue(ctx)

    set_kernel = lp.make_kernel(
         ''' { [i]: 0<=i<12 } ''',
         ''' out[i] = 1e-12''')

    set_kernel = lp.set_options(set_kernel, write_cl=True)

    evt, (out,) = set_kernel(queue)

    assert (np.abs(out.get() - 1e-12) < 1e-20).all()


def test_variable_size_temporary():
    knl = lp.make_kernel(
         ''' { [i,j]: 0<=i,j<n } ''',
         ''' out[i] = sum(j, a[i,j])''')

    knl = lp.add_and_infer_dtypes(knl, {"a": np.float32})

    knl = lp.add_prefetch(
            knl, "a[:,:]", default_tag=None)

    # Make sure that code generation succeeds even if
    # there are variable-length arrays.
    knl = lp.preprocess_kernel(knl)
    for k in lp.generate_loop_schedules(knl):
        lp.generate_code(k)


def test_indexof(ctx_factory):
    ctx = ctx_factory()
    queue = cl.CommandQueue(ctx)

    knl = lp.make_kernel(
         ''' { [i,j]: 0<=i,j<5 } ''',
         ''' out[i,j] = indexof(out[i,j])''')

    knl = lp.set_options(knl, write_cl=True)

    (evt, (out,)) = knl(queue)
    out = out.get()

    assert np.array_equal(out.ravel(order="C"), np.arange(25))


def test_indexof_vec(ctx_factory):
    ctx = ctx_factory()
    queue = cl.CommandQueue(ctx)

    if ctx.devices[0].platform.name.startswith("Portable"):
        # Accurate as of 2015-10-08
        pytest.skip("POCL miscompiles vector code")

    knl = lp.make_kernel(
         ''' { [i,j,k]: 0<=i,j,k<4 } ''',
         ''' out[i,j,k] = indexof_vec(out[i,j,k])''')

    knl = lp.tag_inames(knl, {"i": "vec"})
    knl = lp.tag_data_axes(knl, "out", "vec,c,c")
    knl = lp.set_options(knl, write_cl=True)

    (evt, (out,)) = knl(queue)
    #out = out.get()
    #assert np.array_equal(out.ravel(order="C"), np.arange(25))


def test_is_expression_equal():
    from loopy.symbolic import is_expression_equal
    from pymbolic import var

    x = var("x")
    y = var("y")

    assert is_expression_equal(x+2, 2+x)

    assert is_expression_equal((x+2)**2, x**2 + 4*x + 4)
    assert is_expression_equal((x+y)**2, x**2 + 2*x*y + y**2)


@pytest.mark.parametrize("dtype", [np.int32, np.int64, np.float32, np.float64])
def test_atomic(ctx_factory, dtype):
    ctx = ctx_factory()

    if (
            np.dtype(dtype).itemsize == 8
            and "cl_khr_int64_base_atomics" not in ctx.devices[0].extensions):
        pytest.skip("64-bit atomics not supported on device")

    import pyopencl.version  # noqa
    if (
            cl.version.VERSION < (2015, 2)
            and dtype == np.int64):
        pytest.skip("int64 RNG not supported in PyOpenCL < 2015.2")

    knl = lp.make_kernel(
            "{ [i]: 0<=i<n }",
            "out[i%20] = out[i%20] + 2*a[i] {atomic}",
            [
                lp.GlobalArg("out", dtype, shape=lp.auto, for_atomic=True),
                lp.GlobalArg("a", dtype, shape=lp.auto),
                "..."
                ],
            assumptions="n>0")

    ref_knl = knl
    knl = lp.split_iname(knl, "i", 512)
    knl = lp.split_iname(knl, "i_inner", 128, outer_tag="unr", inner_tag="g.0")
    lp.auto_test_vs_ref(ref_knl, ctx, knl, parameters=dict(n=10000))


@pytest.mark.parametrize("dtype", [np.int32, np.int64, np.float32, np.float64])
def test_atomic_load(ctx_factory, dtype):
    ctx = ctx_factory()
    queue = cl.CommandQueue(ctx)
    from loopy.kernel.data import temp_var_scope as scopes
    n = 10
    vec_width = 4

    if (
            np.dtype(dtype).itemsize == 8
            and "cl_khr_int64_base_atomics" not in ctx.devices[0].extensions):
        pytest.skip("64-bit atomics not supported on device")

    import pyopencl.version  # noqa
    if (
            cl.version.VERSION < (2015, 2)
            and dtype == np.int64):
        pytest.skip("int64 RNG not supported in PyOpenCL < 2015.2")

    knl = lp.make_kernel(
            "{ [i,j]: 0<=i,j<n}",
            """
            for j
                <> upper = 0  {id=init_upper}
                <> lower = 0  {id=init_lower}
                temp = 0 {id=init, atomic}
                for i
                    upper = upper + i * a[i] {id=sum0,dep=init_upper}
                    lower = lower - b[i] {id=sum1,dep=init_lower}
                end
                temp = temp + lower {id=temp_sum, dep=sum*:init, atomic,\
                                           nosync=init}
                ... lbarrier {id=lb2, dep=temp_sum}
                out[j] = upper / temp {id=final, dep=lb2, atomic,\
                                           nosync=init:temp_sum}
            end
            """,
            [
                lp.GlobalArg("out", dtype, shape=lp.auto, for_atomic=True),
                lp.GlobalArg("a", dtype, shape=lp.auto),
                lp.GlobalArg("b", dtype, shape=lp.auto),
                lp.TemporaryVariable('temp', dtype, for_atomic=True,
                                     scope=scopes.LOCAL),
                "..."
                ],
            silenced_warnings=["write_race(init)", "write_race(temp_sum)"])
    knl = lp.fix_parameters(knl, n=n)
    knl = lp.split_iname(knl, "j", vec_width, inner_tag="l.0")
    _, out = knl(queue, a=np.arange(n, dtype=dtype), b=np.arange(n, dtype=dtype))
    assert np.allclose(out, np.full_like(out, ((1 - 2 * n) / 3.0)))


@pytest.mark.parametrize("dtype", [np.int32, np.int64, np.float32, np.float64])
def test_atomic_init(dtype):
    vec_width = 4

    knl = lp.make_kernel(
            "{ [i,j]: 0<=i<100 }",
            """
            out[i%4] = 0 {id=init, atomic=init}
            """,
            [
                lp.GlobalArg("out", dtype, shape=lp.auto, for_atomic=True),
                "..."
                ],
            silenced_warnings=["write_race(init)"])
    knl = lp.split_iname(knl, 'i', vec_width, inner_tag='l.0')
    print(knl)
    print(lp.generate_code_v2(knl).device_code())


def test_within_inames_and_reduction():
    # See https://github.com/inducer/loopy/issues/24

    # This is (purposefully) somewhat un-idiomatic, to replicate the conditions
    # under which the above bug was found. If assignees were phi[i], then the
    # iname propagation heuristic would not assume that dependent instructions
    # need to run inside of 'i', and hence the forced_iname_* bits below would not
    # be needed.

    i1 = lp.CInstruction("i",
            "doSomethingToGetPhi();",
            assignees="phi")

    from pymbolic.primitives import Subscript, Variable
    i2 = lp.Assignment("a",
            lp.Reduction("sum", "j", Subscript(Variable("phi"), Variable("j"))),
            within_inames=frozenset(),
            within_inames_is_final=True)

    k = lp.make_kernel("{[i,j] : 0<=i,j<n}",
            [i1, i2],
            [
                lp.GlobalArg("a", dtype=np.float32, shape=()),
                lp.ValueArg("n", dtype=np.int32),
                lp.TemporaryVariable("phi", dtype=np.float32, shape=("n",)),
                ],
            target=lp.CTarget(),
            )

    k = lp.preprocess_kernel(k)

    assert 'i' not in k.insn_inames("insn_0_j_update")
    print(k.stringify(with_dependencies=True))


def test_literal_local_barrier(ctx_factory):
    ctx = ctx_factory()

    knl = lp.make_kernel(
            "{ [i]: 0<=i<n }",
            """
            for i
                ... lbarrier
            end
            """, seq_dependencies=True)

    knl = lp.fix_parameters(knl, n=128)

    ref_knl = knl

    lp.auto_test_vs_ref(ref_knl, ctx, knl, parameters=dict(n=5))


def test_local_barrier_mem_kind():
    def __test_type(mtype, expected):
        insn = '... lbarrier'
        if mtype:
            insn += '{mem_kind=%s}' % mtype
        knl = lp.make_kernel(
                "{ [i]: 0<=i<n }",
                """
                for i
                    %s
                end
                """ % insn, seq_dependencies=True,
                target=lp.PyOpenCLTarget())

        cgr = lp.generate_code_v2(knl)
        assert 'barrier(%s)' % expected in cgr.device_code()

    __test_type('', 'CLK_LOCAL_MEM_FENCE')
    __test_type('global', 'CLK_GLOBAL_MEM_FENCE')
    __test_type('local', 'CLK_LOCAL_MEM_FENCE')


def test_kernel_splitting(ctx_factory):
    ctx = ctx_factory()

    knl = lp.make_kernel(
            "{ [i]: 0<=i<n }",
            """
            for i
                c[i] = a[i + 1]
                ... gbarrier
                out[i] = c[i]
            end
            """, seq_dependencies=True)

    knl = lp.add_and_infer_dtypes(knl,
            {"a": np.float32, "c": np.float32, "out": np.float32, "n": np.int32})

    ref_knl = knl

    knl = lp.split_iname(knl, "i", 128, outer_tag="g.0", inner_tag="l.0")

    # schedule
    from loopy.preprocess import preprocess_kernel
    knl = preprocess_kernel(knl)

    from loopy.schedule import get_one_scheduled_kernel
    knl = get_one_scheduled_kernel(knl)

    # map schedule onto host or device
    print(knl)

    cgr = lp.generate_code_v2(knl)

    assert len(cgr.device_programs) == 2

    print(cgr.device_code())
    print(cgr.host_code())

    lp.auto_test_vs_ref(ref_knl, ctx, knl, parameters=dict(n=5))


def test_kernel_splitting_with_loop(ctx_factory):
    ctx = ctx_factory()

    knl = lp.make_kernel(
            "{ [i,k]: 0<=i<n and 0<=k<3 }",
            """
            for i, k
                ... gbarrier
                c[k,i] = a[k, i + 1]
                ... gbarrier
                out[k,i] = c[k,i]
            end
            """, seq_dependencies=True)

    knl = lp.add_and_infer_dtypes(knl,
            {"a": np.float32, "c": np.float32, "out": np.float32, "n": np.int32})

    ref_knl = knl

    knl = lp.split_iname(knl, "i", 128, outer_tag="g.0", inner_tag="l.0")

    # schedule
    from loopy.preprocess import preprocess_kernel
    knl = preprocess_kernel(knl)

    from loopy.schedule import get_one_scheduled_kernel
    knl = get_one_scheduled_kernel(knl)

    # map schedule onto host or device
    print(knl)

    cgr = lp.generate_code_v2(knl)

    assert len(cgr.device_programs) == 2

    print(cgr.device_code())
    print(cgr.host_code())

    lp.auto_test_vs_ref(ref_knl, ctx, knl, parameters=dict(n=5))


def save_and_reload_temporaries_test(queue, knl, out_expect, debug=False):
    from loopy.preprocess import preprocess_kernel
    from loopy.schedule import get_one_scheduled_kernel

    knl = preprocess_kernel(knl)
    knl = get_one_scheduled_kernel(knl)

    from loopy.transform.save import save_and_reload_temporaries
    knl = save_and_reload_temporaries(knl)
    knl = get_one_scheduled_kernel(knl)

    if debug:
        print(knl)
        cgr = lp.generate_code_v2(knl)
        print(cgr.device_code())
        print(cgr.host_code())
        1/0

    _, (out,) = knl(queue, out_host=True)
    assert (out == out_expect).all(), (out, out_expect)


@pytest.mark.parametrize("hw_loop", [True, False])
def test_save_of_private_scalar(ctx_factory, hw_loop, debug=False):
    ctx = ctx_factory()
    queue = cl.CommandQueue(ctx)

    knl = lp.make_kernel(
        "{ [i]: 0<=i<8 }",
        """
        for i
            <>t = i
            ... gbarrier
            out[i] = t
        end
        """, seq_dependencies=True)

    if hw_loop:
        knl = lp.tag_inames(knl, dict(i="g.0"))

    save_and_reload_temporaries_test(queue, knl, np.arange(8), debug)


def test_save_of_private_array(ctx_factory, debug=False):
    ctx = ctx_factory()
    queue = cl.CommandQueue(ctx)

    knl = lp.make_kernel(
        "{ [i]: 0<=i<8 }",
        """
        for i
            <>t[i] = i
            ... gbarrier
            out[i] = t[i]
        end
        """, seq_dependencies=True)

    knl = lp.set_temporary_scope(knl, "t", "private")
    save_and_reload_temporaries_test(queue, knl, np.arange(8), debug)


def test_save_of_private_array_in_hw_loop(ctx_factory, debug=False):
    ctx = ctx_factory()
    queue = cl.CommandQueue(ctx)

    knl = lp.make_kernel(
        "{ [i,j,k]: 0<=i,j,k<8 }",
        """
        for i
            for j
               <>t[j] = j
            end
            ... gbarrier
            for k
                out[i,k] = t[k]
            end
        end
        """, seq_dependencies=True)

    knl = lp.tag_inames(knl, dict(i="g.0"))
    knl = lp.set_temporary_scope(knl, "t", "private")

    save_and_reload_temporaries_test(
        queue, knl, np.vstack((8 * (np.arange(8),))), debug)


def test_save_of_private_multidim_array(ctx_factory, debug=False):
    ctx = ctx_factory()
    queue = cl.CommandQueue(ctx)

    knl = lp.make_kernel(
        "{ [i,j,k,l,m]: 0<=i,j,k,l,m<8 }",
        """
        for i
            for j, k
               <>t[j,k] = k
            end
            ... gbarrier
            for l, m
                out[i,l,m] = t[l,m]
            end
        end
        """, seq_dependencies=True)

    knl = lp.set_temporary_scope(knl, "t", "private")

    result = np.array([np.vstack((8 * (np.arange(8),))) for i in range(8)])
    save_and_reload_temporaries_test(queue, knl, result, debug)


def test_save_of_private_multidim_array_in_hw_loop(ctx_factory, debug=False):
    ctx = ctx_factory()
    queue = cl.CommandQueue(ctx)

    knl = lp.make_kernel(
        "{ [i,j,k,l,m]: 0<=i,j,k,l,m<8 }",
        """
        for i
            for j, k
               <>t[j,k] = k
            end
            ... gbarrier
            for l, m
                out[i,l,m] = t[l,m]
            end
        end
        """, seq_dependencies=True)

    knl = lp.set_temporary_scope(knl, "t", "private")
    knl = lp.tag_inames(knl, dict(i="g.0"))

    result = np.array([np.vstack((8 * (np.arange(8),))) for i in range(8)])
    save_and_reload_temporaries_test(queue, knl, result, debug)


@pytest.mark.parametrize("hw_loop", [True, False])
def test_save_of_multiple_private_temporaries(ctx_factory, hw_loop, debug=False):
    ctx = ctx_factory()
    queue = cl.CommandQueue(ctx)

    knl = lp.make_kernel(
            "{ [i,j,k]: 0<=i,j,k<10 }",
            """
            for i
                for k
                    <> t_arr[k] = k
                end
                <> t_scalar = 1
                for j
                    ... gbarrier
                    out[j] = t_scalar
                    ... gbarrier
                    t_scalar = 10
                end
                ... gbarrier
                <> flag = i == 9
                out[i] = t_arr[i] {if=flag}
            end
            """, seq_dependencies=True)

    knl = lp.set_temporary_scope(knl, "t_arr", "private")
    if hw_loop:
        knl = lp.tag_inames(knl, dict(i="g.0"))

    result = np.array([1, 10, 10, 10, 10, 10, 10, 10, 10, 9])

    save_and_reload_temporaries_test(queue, knl, result, debug)


def test_save_of_local_array(ctx_factory, debug=False):
    ctx = ctx_factory()
    queue = cl.CommandQueue(ctx)

    knl = lp.make_kernel(
        "{ [i,j]: 0<=i,j<8 }",
        """
        for i, j
            <>t[2*j] = j
            t[2*j+1] = j
            ... gbarrier
            out[i] = t[2*i]
        end
        """, seq_dependencies=True)

    knl = lp.set_temporary_scope(knl, "t", "local")
    knl = lp.tag_inames(knl, dict(i="g.0", j="l.0"))

    save_and_reload_temporaries_test(queue, knl, np.arange(8), debug)


def test_save_of_local_array_with_explicit_local_barrier(ctx_factory, debug=False):
    ctx = ctx_factory()
    queue = cl.CommandQueue(ctx)

    knl = lp.make_kernel(
        "{ [i,j]: 0<=i,j<8 }",
        """
        for i, j
            <>t[2*j] = j
            ... lbarrier
            t[2*j+1] = t[2*j]
            ... gbarrier
            out[i] = t[2*i]
        end
        """, seq_dependencies=True)

    knl = lp.set_temporary_scope(knl, "t", "local")
    knl = lp.tag_inames(knl, dict(i="g.0", j="l.0"))

    save_and_reload_temporaries_test(queue, knl, np.arange(8), debug)


def test_save_local_multidim_array(ctx_factory, debug=False):
    ctx = ctx_factory()
    queue = cl.CommandQueue(ctx)

    knl = lp.make_kernel(
            "{ [i,j,k]: 0<=i<2 and 0<=k<3 and 0<=j<2}",
            """
            for i, j, k
                ... gbarrier
                <> t_local[k,j] = 1
                ... gbarrier
                out[k,i*2+j] = t_local[k,j]
            end
            """, seq_dependencies=True)

    knl = lp.set_temporary_scope(knl, "t_local", "local")
    knl = lp.tag_inames(knl, dict(j="l.0", i="g.0"))

    save_and_reload_temporaries_test(queue, knl, 1, debug)


def test_save_with_base_storage(ctx_factory, debug=False):
    ctx = ctx_factory()
    queue = cl.CommandQueue(ctx)

    knl = lp.make_kernel(
            "{[i]: 0 <= i < 10}",
            """
            <>a[i] = 0
            <>b[i] = i
            ... gbarrier
            out[i] = a[i]
            """,
            "...",
            seq_dependencies=True)

    knl = lp.tag_inames(knl, dict(i="l.0"))
    knl = lp.set_temporary_scope(knl, "a", "local")
    knl = lp.set_temporary_scope(knl, "b", "local")

    knl = lp.alias_temporaries(knl, ["a", "b"],
            synchronize_for_exclusive_use=False)

    save_and_reload_temporaries_test(queue, knl, np.arange(10), debug)


def test_save_ambiguous_storage_requirements():
    knl = lp.make_kernel(
            "{[i,j]: 0 <= i < 10 and 0 <= j < 10}",
            """
            <>a[j] = j
            ... gbarrier
            out[i,j] = a[j]
            """,
            seq_dependencies=True)

    knl = lp.tag_inames(knl, dict(i="g.0", j="l.0"))
    knl = lp.duplicate_inames(knl, "j", within="writes:out", tags={"j": "l.0"})
    knl = lp.set_temporary_scope(knl, "a", "local")

    knl = lp.preprocess_kernel(knl)
    knl = lp.get_one_scheduled_kernel(knl)

    from loopy.diagnostic import LoopyError
    with pytest.raises(LoopyError):
        lp.save_and_reload_temporaries(knl)


def test_save_across_inames_with_same_tag(ctx_factory, debug=False):
    ctx = ctx_factory()
    queue = cl.CommandQueue(ctx)

    knl = lp.make_kernel(
            "{[i]: 0 <= i < 10}",
            """
            <>a[i] = i
            ... gbarrier
            out[i] = a[i]
            """,
            "...",
            seq_dependencies=True)

    knl = lp.tag_inames(knl, dict(i="l.0"))
    knl = lp.duplicate_inames(knl, "i", within="reads:a", tags={"i": "l.0"})

    save_and_reload_temporaries_test(queue, knl, np.arange(10), debug)


def test_missing_temporary_definition_detection():
    knl = lp.make_kernel(
            "{ [i]: 0<=i<10 }",
            """
            for i
                <> t = 1
                ... gbarrier
                out[i] = t
            end
            """, seq_dependencies=True)

    from loopy.diagnostic import MissingDefinitionError
    with pytest.raises(MissingDefinitionError):
        lp.generate_code_v2(knl)


def test_missing_definition_check_respects_aliases():
    # Based on https://github.com/inducer/loopy/issues/69
    knl = lp.make_kernel("{ [i] : 0<=i<n }",
            """
            a[i] = 0
            c[i] = b[i]  {dep_query=writes:a}
            """,
         temporary_variables={
             "a": lp.TemporaryVariable("a",
                        dtype=np.float64, shape=("n",), base_storage="base"),
             "b": lp.TemporaryVariable("b",
                        dtype=np.float64, shape=("n",), base_storage="base")
         },
         target=lp.CTarget(),
         silenced_warnings=frozenset(["read_no_write(b)"]))

    lp.generate_code_v2(knl)


def test_global_temporary(ctx_factory):
    ctx = ctx_factory()

    knl = lp.make_kernel(
            "{ [i]: 0<=i<n}",
            """
            for i
                <> c[i] = a[i + 1]
                ... gbarrier
                out[i] = c[i]
            end
            """, seq_dependencies=True)

    knl = lp.add_and_infer_dtypes(knl,
            {"a": np.float32, "c": np.float32, "out": np.float32, "n": np.int32})
    knl = lp.set_temporary_scope(knl, "c", "global")

    ref_knl = knl

    knl = lp.split_iname(knl, "i", 128, outer_tag="g.0", inner_tag="l.0")

    cgr = lp.generate_code_v2(knl)

    assert len(cgr.device_programs) == 2

    #print(cgr.device_code())
    #print(cgr.host_code())

    lp.auto_test_vs_ref(ref_knl, ctx, knl, parameters=dict(n=5))


def test_assign_to_linear_subscript(ctx_factory):
    ctx = ctx_factory()
    queue = cl.CommandQueue(ctx)

    knl1 = lp.make_kernel(
            "{ [i]: 0<=i<n}",
            "a[i,i] = 1")
    knl2 = lp.make_kernel(
            "{ [i]: 0<=i<n}",
            "a[[i*n + i]] = 1",
            [lp.GlobalArg("a", shape="n,n"), "..."])

    a1 = cl.array.zeros(queue, (10, 10), np.float32)
    knl1(queue, a=a1)
    a2 = cl.array.zeros(queue, (10, 10), np.float32)
    knl2(queue, a=a2)

    assert np.array_equal(a1.get(),  a2.get())


def test_finite_difference_expr_subst(ctx_factory):
    ctx = ctx_factory()
    queue = cl.CommandQueue(ctx)

    grid = np.linspace(0, 2*np.pi, 2048, endpoint=False)
    h = grid[1] - grid[0]
    u = cl.clmath.sin(cl.array.to_device(queue, grid))

    fin_diff_knl = lp.make_kernel(
        "{[i]: 1<=i<=n}",
        "out[i] = -(f[i+1] - f[i-1])/h",
        [lp.GlobalArg("out", shape="n+2"), "..."])

    flux_knl = lp.make_kernel(
        "{[j]: 1<=j<=n}",
        "f[j] = u[j]**2/2",
        [
            lp.GlobalArg("f", shape="n+2"),
            lp.GlobalArg("u", shape="n+2"),
            ])

    fused_knl = lp.fuse_kernels([fin_diff_knl, flux_knl],
            data_flow=[
                ("f", 1, 0)
                ])

    fused_knl = lp.set_options(fused_knl, write_cl=True)
    evt, _ = fused_knl(queue, u=u, h=np.float32(1e-1))

    fused_knl = lp.assignment_to_subst(fused_knl, "f")

    fused_knl = lp.set_options(fused_knl, write_cl=True)

    # This is the real test here: The automatically generated
    # shape expressions are '2+n' and the ones above are 'n+2'.
    # Is loopy smart enough to understand that these are equal?
    evt, _ = fused_knl(queue, u=u, h=np.float32(1e-1))

    fused0_knl = lp.affine_map_inames(fused_knl, "i", "inew", "inew+1=i")

    gpu_knl = lp.split_iname(
            fused0_knl, "inew", 128, outer_tag="g.0", inner_tag="l.0")

    precomp_knl = lp.precompute(
            gpu_knl, "f_subst", "inew_inner", fetch_bounding_box=True,
            default_tag="l.auto")

    precomp_knl = lp.tag_inames(precomp_knl, {"j_0_outer": "unr"})
    precomp_knl = lp.set_options(precomp_knl, return_dict=True)
    evt, _ = precomp_knl(queue, u=u, h=h)


# {{{ call without returned values

def test_call_with_no_returned_value(ctx_factory):
    import pymbolic.primitives as p

    ctx = ctx_factory()
    queue = cl.CommandQueue(ctx)

    knl = lp.make_kernel(
        "{:}",
        [lp.CallInstruction((), p.Call(p.Variable("f"), ()))]
        )

    from library_for_test import no_ret_f_mangler, no_ret_f_preamble_gen
    knl = lp.register_function_manglers(knl, [no_ret_f_mangler])
    knl = lp.register_preamble_generators(knl, [no_ret_f_preamble_gen])

    evt, _ = knl(queue)

# }}}


# {{{ call with no return values and options

def test_call_with_options():
    knl = lp.make_kernel(
        "{:}",
        "f() {id=init}"
        )

    from library_for_test import no_ret_f_mangler
    knl = lp.register_function_manglers(knl, [no_ret_f_mangler])

    print(lp.generate_code_v2(knl).device_code())

# }}}


def test_unschedulable_kernel_detection():
    knl = lp.make_kernel(["{[i,j]:0<=i,j<n}"],
                         """
                         mat1[i,j] = mat1[i,j] + 1 {inames=i:j, id=i1}
                         mat2[j] = mat2[j] + 1 {inames=j, id=i2}
                         mat3[i] = mat3[i] + 1 {inames=i, id=i3}
                         """)

    knl = lp.preprocess_kernel(knl)

    # Check that loopy can detect the unschedulability of the kernel
    assert not lp.has_schedulable_iname_nesting(knl)
    assert len(list(lp.get_iname_duplication_options(knl))) == 4

    for inames, insns in lp.get_iname_duplication_options(knl):
        fixed_knl = lp.duplicate_inames(knl, inames, insns)
        assert lp.has_schedulable_iname_nesting(fixed_knl)

    knl = lp.make_kernel(["{[i,j,k,l,m]:0<=i,j,k,l,m<n}"],
                         """
                         mat1[l,m,i,j,k] = mat1[l,m,i,j,k] + 1 {inames=i:j:k:l:m}
                         mat2[l,m,j,k] = mat2[l,m,j,k] + 1 {inames=j:k:l:m}
                         mat3[l,m,k] = mat3[l,m,k] + 11 {inames=k:l:m}
                         mat4[l,m,i] = mat4[l,m,i] + 1 {inames=i:l:m}
                         """)

    assert not lp.has_schedulable_iname_nesting(knl)
    assert len(list(lp.get_iname_duplication_options(knl))) == 10


def test_regression_no_ret_call_removal(ctx_factory):
    # https://github.com/inducer/loopy/issues/32
    knl = lp.make_kernel(
            "{[i] : 0<=i<n}",
            "f(sum(i, x[i]))")
    knl = lp.add_and_infer_dtypes(knl, {"x": np.float32})
    knl = lp.preprocess_kernel(knl)
    assert len(knl.instructions) == 3


def test_regression_persistent_hash():
    knl1 = lp.make_kernel(
            "{[i] : 0<=i<n}",
            "cse_exprvar = d[2]*d[2]")

    knl2 = lp.make_kernel(
            "{[i] : 0<=i<n}",
            "cse_exprvar = d[0]*d[0]")
    from loopy.tools import LoopyKeyBuilder
    lkb = LoopyKeyBuilder()
    assert lkb(knl1.instructions[0]) != lkb(knl2.instructions[0])
    assert lkb(knl1) != lkb(knl2)


def test_sequential_dependencies(ctx_factory):
    ctx = ctx_factory()

    knl = lp.make_kernel(
            "{[i]: 0<=i<n}",
            """
            for i
                <> aa = 5jf
                <> bb = 5j
                a[i] = imag(aa)
                b[i] = imag(bb)
                c[i] = 5f
            end
            """, seq_dependencies=True)

    print(knl.stringify(with_dependencies=True))

    lp.auto_test_vs_ref(knl, ctx, knl, parameters=dict(n=5))


def test_nop(ctx_factory):
    ctx = ctx_factory()

    knl = lp.make_kernel(
            "{[i,itrip]: 0<=i<n and 0<=itrip<ntrips}",
            """
            for itrip,i
                <> z[i] = z[i+1] + z[i]  {id=wr_z}
                <> v[i] = 11  {id=wr_v}
                ... nop {dep=wr_z:wr_v,id=yoink}
                z[i] = z[i] - z[i+1] + v[i]  {dep=yoink}
            end
            """)

    print(knl)

    knl = lp.fix_parameters(knl, n=15)
    knl = lp.add_and_infer_dtypes(knl, {"z": np.float64})

    lp.auto_test_vs_ref(knl, ctx, knl, parameters=dict(ntrips=5))


def test_global_barrier(ctx_factory):
    ctx = ctx_factory()

    knl = lp.make_kernel(
            "{[i,itrip]: 0<=i<n and 0<=itrip<ntrips}",
            """
            for i
                for itrip
                    ... gbarrier {id=top}
                    <> z[i] = z[i+1] + z[i]  {id=wr_z,dep=top}
                    <> v[i] = 11  {id=wr_v,dep=top}
                    ... gbarrier {dep=wr_z:wr_v,id=yoink}
                    z[i] = z[i] - z[i+1] + v[i] {id=iupd, dep=wr_z}
                end
                ... gbarrier {dep=iupd,id=postloop}
                z[i] = z[i] - z[i+1] + v[i]  {dep=postloop}
            end
            """)

    knl = lp.fix_parameters(knl, ntrips=3)
    knl = lp.add_and_infer_dtypes(knl, {"z": np.float64})

    ref_knl = knl
    ref_knl = lp.set_temporary_scope(ref_knl, "z", "global")
    ref_knl = lp.set_temporary_scope(ref_knl, "v", "global")

    knl = lp.split_iname(knl, "i", 256, outer_tag="g.0", inner_tag="l.0")
    print(knl)

    knl = lp.preprocess_kernel(knl)
    assert knl.temporary_variables["z"].scope == lp.temp_var_scope.GLOBAL
    assert knl.temporary_variables["v"].scope == lp.temp_var_scope.GLOBAL

    print(knl)

    lp.auto_test_vs_ref(ref_knl, ctx, knl, parameters=dict(ntrips=5, n=10))


def test_missing_global_barrier():
    knl = lp.make_kernel(
            "{[i,itrip]: 0<=i<n and 0<=itrip<ntrips}",
            """
            for i
                for itrip
                    ... gbarrier {id=yoink}
                    <> z[i] = z[i] - z[i+1]  {id=iupd,dep=yoink}
                end
                # This is where the barrier should be
                z[i] = z[i] - z[i+1] + v[i]  {dep=iupd}
            end
            """)

    knl = lp.set_temporary_scope(knl, "z", "global")
    knl = lp.split_iname(knl, "i", 256, outer_tag="g.0")
    knl = lp.preprocess_kernel(knl)

    from loopy.diagnostic import MissingBarrierError
    with pytest.raises(MissingBarrierError):
        lp.get_one_scheduled_kernel(knl)


def test_index_cse(ctx_factory):
    knl = lp.make_kernel(["{[i,j,k,l,m]:0<=i,j,k,l,m<n}"],
                         """
                         for i
                            for j
                                c[i,j,m] = sum((k,l), a[i,j,l]*b[i,j,k,l])
                            end
                         end
                         """)
    knl = lp.tag_inames(knl, "l:unr")
    knl = lp.prioritize_loops(knl, "i,j,k,l")
    knl = lp.add_and_infer_dtypes(knl, {"a": np.float32, "b": np.float32})
    knl = lp.fix_parameters(knl, n=5)
    print(lp.generate_code_v2(knl).device_code())


def test_ilp_and_conditionals(ctx_factory):
    ctx = ctx_factory()

    knl = lp.make_kernel('{[k]: 0<=k<n}}',
         """
         for k
             <> Tcond = T[k] < 0.5
             if Tcond
                 cp[k] = 2 * T[k] + Tcond
             end
         end
         """)

    knl = lp.fix_parameters(knl, n=200)
    knl = lp.add_and_infer_dtypes(knl, {"T": np.float32})

    ref_knl = knl

    knl = lp.split_iname(knl, 'k', 2, inner_tag='ilp')

    lp.auto_test_vs_ref(ref_knl, ctx, knl)


def test_unr_and_conditionals(ctx_factory):
    ctx = ctx_factory()

    knl = lp.make_kernel('{[k]: 0<=k<n}}',
         """
         for k
             <> Tcond[k] = T[k] < 0.5
             if Tcond[k]
                 cp[k] = 2 * T[k] + Tcond[k]
             end
         end
         """)

    knl = lp.fix_parameters(knl, n=200)
    knl = lp.add_and_infer_dtypes(knl, {"T": np.float32})

    ref_knl = knl

    knl = lp.split_iname(knl, 'k', 2, inner_tag='unr')

    lp.auto_test_vs_ref(ref_knl, ctx, knl)


def test_constant_array_args(ctx_factory):
    ctx = ctx_factory()

    knl = lp.make_kernel('{[k]: 0<=k<n}}',
         """
         for k
             <> Tcond[k] = T[k] < 0.5
             if Tcond[k]
                 cp[k] = 2 * T[k] + Tcond[k]
             end
         end
         """,
         [lp.ConstantArg('T', shape=(200,), dtype=np.float32),
         '...'])

    knl = lp.fix_parameters(knl, n=200)

    lp.auto_test_vs_ref(knl, ctx, knl)


@pytest.mark.parametrize("src_order", ["C"])
@pytest.mark.parametrize("tmp_order", ["C", "F"])
def test_temp_initializer(ctx_factory, src_order, tmp_order):
    a = np.random.randn(3, 3).copy(order=src_order)

    ctx = ctx_factory()
    queue = cl.CommandQueue(ctx)

    knl = lp.make_kernel(
            "{[i,j]: 0<=i,j<n}",
            "out[i,j] = tmp[i,j]",
            [
                lp.TemporaryVariable("tmp",
                    initializer=a,
                    shape=lp.auto,
                    scope=lp.temp_var_scope.PRIVATE,
                    read_only=True,
                    order=tmp_order),
                "..."
                ])

    knl = lp.set_options(knl, write_cl=True, highlight_cl=True)
    knl = lp.fix_parameters(knl, n=a.shape[0])

    evt, (a2,) = knl(queue, out_host=True)

    assert np.array_equal(a, a2)


def test_const_temp_with_initializer_not_saved():
    knl = lp.make_kernel(
        "{[i]: 0<=i<10}",
        """
        ... gbarrier
        out[i] = tmp[i]
        """,
        [
            lp.TemporaryVariable("tmp",
                initializer=np.arange(10),
                shape=lp.auto,
                scope=lp.temp_var_scope.PRIVATE,
                read_only=True),
            "..."
            ],
        seq_dependencies=True)

    knl = lp.preprocess_kernel(knl)
    knl = lp.get_one_scheduled_kernel(knl)
    knl = lp.save_and_reload_temporaries(knl)

    # This ensures no save slot was added.
    assert len(knl.temporary_variables) == 1


def test_header_extract():
    knl = lp.make_kernel('{[k]: 0<=k<n}}',
         """
         for k
             T[k] = k**2
         end
         """,
         [lp.GlobalArg('T', shape=(200,), dtype=np.float32),
         '...'])

    knl = lp.fix_parameters(knl, n=200)

    #test C
    cknl = knl.copy(target=lp.CTarget())
    assert str(lp.generate_header(cknl)[0]) == (
            'void loopy_kernel(float *__restrict__ T);')

    #test CUDA
    cuknl = knl.copy(target=lp.CudaTarget())
    assert str(lp.generate_header(cuknl)[0]) == (
            'extern "C" __global__ void __launch_bounds__(1) '
            'loopy_kernel(float *__restrict__ T);')

    #test OpenCL
    oclknl = knl.copy(target=lp.PyOpenCLTarget())
    assert str(lp.generate_header(oclknl)[0]) == (
            '__kernel void __attribute__ ((reqd_work_group_size(1, 1, 1))) '
            'loopy_kernel(__global float *__restrict__ T);')


def test_scalars_with_base_storage(ctx_factory):
    """ Regression test for !50 """
    ctx = ctx_factory()
    queue = cl.CommandQueue(ctx)

    knl = lp.make_kernel(
            "{ [i]: 0<=i<1}",
            "a = 1",
            [lp.TemporaryVariable("a", dtype=np.float64,
                                  shape=(), base_storage="base")])

    knl(queue, out_host=True)


def test_if_else(ctx_factory):
    ctx = ctx_factory()
    queue = cl.CommandQueue(ctx)

    knl = lp.make_kernel(
            "{ [i]: 0<=i<50}",
            """
            if i % 3 == 0
                a[i] = 15  {nosync_query=writes:a}
            elif i % 3 == 1
                a[i] = 11  {nosync_query=writes:a}
            else
                a[i] = 3  {nosync_query=writes:a}
            end
            """
            )

    evt, (out,) = knl(queue, out_host=True)

    out_ref = np.empty(50)
    out_ref[::3] = 15
    out_ref[1::3] = 11
    out_ref[2::3] = 3

    assert np.array_equal(out_ref, out)

    knl = lp.make_kernel(
            "{ [i]: 0<=i<50}",
            """
            for i
                if i % 2 == 0
                    if i % 3 == 0
                        a[i] = 15  {nosync_query=writes:a}
                    elif i % 3 == 1
                        a[i] = 11  {nosync_query=writes:a}
                    else
                        a[i] = 3  {nosync_query=writes:a}
                    end
                else
                    a[i] = 4  {nosync_query=writes:a}
                end
            end
            """
            )

    evt, (out,) = knl(queue, out_host=True)

    out_ref = np.zeros(50)
    out_ref[1::2] = 4
    out_ref[0::6] = 15
    out_ref[4::6] = 11
    out_ref[2::6] = 3

    knl = lp.make_kernel(
            "{ [i,j]: 0<=i,j<50}",
            """
            for i
                if i < 25
                    for j
                        if j % 2 == 0
                            a[i, j] = 1  {nosync_query=writes:a}
                        else
                            a[i, j] = 0  {nosync_query=writes:a}
                        end
                    end
                else
                    for j
                        if j % 2 == 0
                            a[i, j] = 0  {nosync_query=writes:a}
                        else
                            a[i, j] = 1  {nosync_query=writes:a}
                        end
                    end
                end
            end
            """
            )

    evt, (out,) = knl(queue, out_host=True)

    out_ref = np.zeros((50, 50))
    out_ref[:25, 0::2] = 1
    out_ref[25:, 1::2] = 1

    assert np.array_equal(out_ref, out)


def test_tight_loop_bounds(ctx_factory):
    ctx = ctx_factory()
    queue = cl.CommandQueue(ctx)

    knl = lp.make_kernel(
        ["{ [i] : 0 <= i <= 5 }",
         "[i] -> { [j] : 2 * i - 2 < j <= 2 * i and 0 <= j <= 9 }"],
        """
        for i
          for j
            out[j] = j
          end
        end
        """,
        silenced_warnings="write_race(insn)")

    knl = lp.split_iname(knl, "i", 5, inner_tag="l.0", outer_tag="g.0")

    evt, (out,) = knl(queue, out_host=True)

    assert (out == np.arange(10)).all()


def test_tight_loop_bounds_codegen():
    knl = lp.make_kernel(
        ["{ [i] : 0 <= i <= 5 }",
         "[i] -> { [j] : 2 * i - 2 <= j <= 2 * i and 0 <= j <= 9 }"],
        """
        for i
          for j
            out[j] = j
          end
        end
        """,
        silenced_warnings="write_race(insn)",
        target=lp.OpenCLTarget())

    knl = lp.split_iname(knl, "i", 5, inner_tag="l.0", outer_tag="g.0")

    cgr = lp.generate_code_v2(knl)
    #print(cgr.device_code())

    for_loop = \
        "for (int j = " \
        "(gid(0) == 0 && lid(0) == 0 ? 0 : -2 + 2 * lid(0) + 10 * gid(0)); " \
        "j <= (-1 + gid(0) == 0 && lid(0) == 0 ? 9 : 2 * lid(0)); ++j)"

    assert for_loop in cgr.device_code()


def test_unscheduled_insn_detection():
    knl = lp.make_kernel(
        "{ [i]: 0 <= i < 10 }",
        """
        out[i] = i {id=insn1}
        """,
        "...")

    knl = lp.get_one_scheduled_kernel(lp.preprocess_kernel(knl))
    insn1, = lp.find_instructions(knl, "id:insn1")
    knl.instructions.append(insn1.copy(id="insn2"))

    from loopy.diagnostic import UnscheduledInstructionError
    with pytest.raises(UnscheduledInstructionError):
        lp.generate_code(knl)


def test_integer_reduction(ctx_factory):
    ctx = ctx_factory()
    queue = cl.CommandQueue(ctx)

    from loopy.kernel.data import temp_var_scope as scopes
    from loopy.types import to_loopy_type

    n = 200
    for vtype in [np.int32, np.int64]:
        var_int = np.random.randint(1000, size=n).astype(vtype)
        var_lp = lp.TemporaryVariable('var', initializer=var_int,
                                   read_only=True,
                                   scope=scopes.PRIVATE,
                                   dtype=to_loopy_type(vtype),
                                   shape=lp.auto)

        from collections import namedtuple
        ReductionTest = namedtuple('ReductionTest', 'kind, check, args')

        reductions = [
            ReductionTest('max', lambda x: x == np.max(var_int), args='var[k]'),
            ReductionTest('min', lambda x: x == np.min(var_int), args='var[k]'),
            ReductionTest('sum', lambda x: x == np.sum(var_int), args='var[k]'),
            ReductionTest('product', lambda x: x == np.prod(var_int), args='var[k]'),
            ReductionTest('argmax',
                lambda x: (
                    x[0] == np.max(var_int) and var_int[out[1]] == np.max(var_int)),
                args='var[k], k'),
            ReductionTest('argmin',
                lambda x: (
                    x[0] == np.min(var_int) and var_int[out[1]] == np.min(var_int)),
                args='var[k], k')
        ]

        for reduction, function, args in reductions:
            kstr = ("out" if 'arg' not in reduction
                        else "out[0], out[1]")
            kstr += ' = {0}(k, {1})'.format(reduction, args)
            knl = lp.make_kernel('{[k]: 0<=k<n}',
                                kstr,
                                [var_lp, '...'])

            knl = lp.fix_parameters(knl, n=200)

            _, (out,) = knl(queue, out_host=True)

            assert function(out)


def test_complicated_argmin_reduction(ctx_factory):
    cl_ctx = ctx_factory()
    knl = lp.make_kernel(
            "{[ictr,itgt,idim]: "
            "0<=itgt<ntargets "
            "and 0<=ictr<ncenters "
            "and 0<=idim<ambient_dim}",

            """
            for itgt
                for ictr
                    <> dist_sq = sum(idim,
                            (tgt[idim,itgt] - center[idim,ictr])**2)
                    <> in_disk = dist_sq < (radius[ictr]*1.05)**2
                    <> matches = (
                            (in_disk
                                and qbx_forced_limit == 0)
                            or (in_disk
                                    and qbx_forced_limit != 0
                                    and qbx_forced_limit * center_side[ictr] > 0)
                            )

                    <> post_dist_sq = if(matches, dist_sq, HUGE)
                end
                <> min_dist_sq, <> min_ictr = argmin(ictr, ictr, post_dist_sq)

                tgt_to_qbx_center[itgt] = if(min_dist_sq < HUGE, min_ictr, -1)
            end
            """)

    knl = lp.fix_parameters(knl, ambient_dim=2)
    knl = lp.add_and_infer_dtypes(knl, {
            "tgt,center,radius,HUGE": np.float32,
            "center_side,qbx_forced_limit": np.int32,
            })

    lp.auto_test_vs_ref(knl, cl_ctx, knl, parameters={
            "HUGE": 1e20, "ncenters": 200, "ntargets": 300,
            "qbx_forced_limit": 1})


def test_nosync_option_parsing():
    knl = lp.make_kernel(
        "{[i]: 0 <= i < 10}",
        """
        <>t = 1 {id=insn1,nosync=insn1}
        t = 2   {id=insn2,nosync=insn1:insn2}
        t = 3   {id=insn3,nosync=insn1@local:insn2@global:insn3@any}
        t = 4   {id=insn4,nosync_query=id:insn*@local}
        t = 5   {id=insn5,nosync_query=id:insn1}
        """,
        options=lp.Options(allow_terminal_colors=False))
    kernel_str = str(knl)
    print(kernel_str)
    assert "id=insn1, no_sync_with=insn1@any" in kernel_str
    assert "id=insn2, no_sync_with=insn1@any:insn2@any" in kernel_str
    assert "id=insn3, no_sync_with=insn1@local:insn2@global:insn3@any" in kernel_str
    assert "id=insn4, no_sync_with=insn1@local:insn2@local:insn3@local:insn5@local" in kernel_str  # noqa
    assert "id=insn5, no_sync_with=insn1@any" in kernel_str


def barrier_between(knl, id1, id2, ignore_barriers_in_levels=()):
    from loopy.schedule import (RunInstruction, Barrier, EnterLoop, LeaveLoop,
            CallKernel, ReturnFromKernel)
    watch_for_barrier = False
    seen_barrier = False
    loop_level = 0

    for sched_item in knl.schedule:
        if isinstance(sched_item, RunInstruction):
            if sched_item.insn_id == id1:
                watch_for_barrier = True
            elif sched_item.insn_id == id2:
                return watch_for_barrier and seen_barrier
        elif isinstance(sched_item, Barrier):
            if watch_for_barrier and loop_level not in ignore_barriers_in_levels:
                seen_barrier = True
        elif isinstance(sched_item, EnterLoop):
            loop_level += 1
        elif isinstance(sched_item, LeaveLoop):
            loop_level -= 1
        elif isinstance(sched_item, (CallKernel, ReturnFromKernel)):
            pass
        else:
            raise RuntimeError("schedule item type '%s' not understood"
                    % type(sched_item).__name__)

    raise RuntimeError("id2 was not seen")


def test_barrier_insertion_near_top_of_loop():
    knl = lp.make_kernel(
        "{[i,j]: 0 <= i,j < 10 }",
        """
        for i
         <>a[i] = i  {id=ainit}
         for j
          <>t = a[(i + 1) % 10]  {id=tcomp}
          <>b[i,j] = a[i] + t   {id=bcomp1}
          b[i,j] = b[i,j] + 1  {id=bcomp2}
         end
        end
        """,
        seq_dependencies=True)

    knl = lp.tag_inames(knl, dict(i="l.0"))
    knl = lp.set_temporary_scope(knl, "a", "local")
    knl = lp.set_temporary_scope(knl, "b", "local")
    knl = lp.get_one_scheduled_kernel(lp.preprocess_kernel(knl))

    print(knl)

    assert barrier_between(knl, "ainit", "tcomp")
    assert barrier_between(knl, "tcomp", "bcomp1")
    assert barrier_between(knl, "bcomp1", "bcomp2")


def test_barrier_insertion_near_bottom_of_loop():
    knl = lp.make_kernel(
        ["{[i]: 0 <= i < 10 }",
         "[jmax] -> {[j]: 0 <= j < jmax}"],
        """
        for i
         <>a[i] = i  {id=ainit}
         for j
          <>b[i,j] = a[i] + t   {id=bcomp1}
          b[i,j] = b[i,j] + 1  {id=bcomp2}
         end
         a[i] = i + 1 {id=aupdate}
        end
        """,
        seq_dependencies=True)
    knl = lp.tag_inames(knl, dict(i="l.0"))
    knl = lp.set_temporary_scope(knl, "a", "local")
    knl = lp.set_temporary_scope(knl, "b", "local")
    knl = lp.get_one_scheduled_kernel(lp.preprocess_kernel(knl))

    print(knl)

    assert barrier_between(knl, "bcomp1", "bcomp2")
    assert barrier_between(knl, "ainit", "aupdate", ignore_barriers_in_levels=[1])


def test_barrier_in_overridden_get_grid_size_expanded_kernel():
    from loopy.kernel.data import temp_var_scope as scopes

    # make simple barrier'd kernel
    knl = lp.make_kernel('{[i]: 0 <= i < 10}',
                   """
              for i
                    a[i] = i {id=a}
                    ... lbarrier {id=barrier}
                    b[i + 1] = a[i] {nosync=a}
              end
                   """,
                   [lp.TemporaryVariable("a", np.float32, shape=(10,), order='C',
                                         scope=scopes.LOCAL),
                    lp.GlobalArg("b", np.float32, shape=(11,), order='C')],
               seq_dependencies=True)

    # split into kernel w/ vesize larger than iname domain
    vecsize = 16
    knl = lp.split_iname(knl, 'i', vecsize, inner_tag='l.0')

    from testlib import GridOverride

    # artifically expand via overridden_get_grid_sizes_for_insn_ids
    knl = knl.copy(overridden_get_grid_sizes_for_insn_ids=GridOverride(
        knl.copy(), vecsize))
    # make sure we can generate the code
    lp.generate_code_v2(knl)


def test_multi_argument_reduction_type_inference():
    from loopy.type_inference import TypeInferenceMapper
    from loopy.library.reduction import SegmentedSumReductionOperation
    from loopy.types import to_loopy_type
    op = SegmentedSumReductionOperation()

    knl = lp.make_kernel("{[i,j]: 0<=i<10 and 0<=j<i}", "")

    int32 = to_loopy_type(np.int32)

    expr = lp.symbolic.Reduction(
            operation=op,
            inames=("i",),
            expr=lp.symbolic.Reduction(
                operation=op,
                inames="j",
                expr=(1, 2),
                allow_simultaneous=True),
            allow_simultaneous=True)

    t_inf_mapper = TypeInferenceMapper(knl)

    assert (
            t_inf_mapper(expr, return_tuple=True, return_dtype_set=True)
            == [(int32, int32)])


def test_multi_argument_reduction_parsing():
    from loopy.symbolic import parse, Reduction

    assert isinstance(
            parse("reduce(argmax, i, reduce(argmax, j, i, j))").expr,
            Reduction)


def test_global_barrier_order_finding():
    knl = lp.make_kernel(
            "{[i,itrip]: 0<=i<n and 0<=itrip<ntrips}",
            """
            for i
                for itrip
                    ... gbarrier {id=top}
                    <> z[i] = z[i+1] + z[i]  {id=wr_z,dep=top}
                    <> v[i] = 11  {id=wr_v,dep=top}
                    ... gbarrier {dep=wr_z:wr_v,id=yoink}
                    z[i] = z[i] - z[i+1] + v[i] {id=iupd, dep=yoink}
                end
                ... nop {id=nop}
                ... gbarrier {dep=iupd,id=postloop}
                z[i] = z[i] - z[i+1] + v[i]  {id=zzzv,dep=postloop}
            end
            """)

    assert lp.get_global_barrier_order(knl) == ("top", "yoink", "postloop")

    for insn, barrier in (
            ("nop", None),
            ("top", None),
            ("wr_z", "top"),
            ("wr_v", "top"),
            ("yoink", "top"),
            ("postloop", "yoink"),
            ("zzzv", "postloop")):
        assert lp.find_most_recent_global_barrier(knl, insn) == barrier


def test_global_barrier_error_if_unordered():
    # FIXME: Should be illegal to declare this
    knl = lp.make_kernel("{[i]: 0 <= i < 10}",
            """
            ... gbarrier
            ... gbarrier
            """)

    from loopy.diagnostic import LoopyError
    with pytest.raises(LoopyError):
        lp.get_global_barrier_order(knl)


def test_struct_assignment(ctx_factory):
    ctx = ctx_factory()
    queue = cl.CommandQueue(ctx)

    bbhit = np.dtype([
        ("tmin", np.float32),
        ("tmax", np.float32),
        ("bi", np.int32),
        ("hit", np.int32)])

    bbhit, bbhit_c_decl = cl.tools.match_dtype_to_c_struct(
            ctx.devices[0], "bbhit", bbhit)
    bbhit = cl.tools.get_or_register_dtype('bbhit', bbhit)

    preamble = bbhit_c_decl

    knl = lp.make_kernel(
        "{ [i]: 0<=i<N }",
        """
        for i
            result[i].hit = i % 2  {nosync_query=writes:result}
            result[i].tmin = i  {nosync_query=writes:result}
            result[i].tmax = i+10  {nosync_query=writes:result}
            result[i].bi = i  {nosync_query=writes:result}
        end
        """,
        [
            lp.GlobalArg("result", shape=("N",), dtype=bbhit),
            "..."],
        preambles=[("000", preamble)])

    knl = lp.set_options(knl, write_cl=True)
    knl(queue, N=200)


def test_inames_conditional_generation(ctx_factory):
    ctx = ctx_factory()
    knl = lp.make_kernel(
            "{[i,j,k]: 0 < k < i and 0 < j < 10 and 0 < i < 10}",
            """
            for k
                ... gbarrier
                <>tmp1 = 0
            end
            for j
                ... gbarrier
                <>tmp2 = i
            end
            """,
            "...",
            seq_dependencies=True)

    knl = lp.tag_inames(knl, dict(i="g.0"))

    with cl.CommandQueue(ctx) as queue:
        knl(queue)


def test_kernel_var_name_generator():
    knl = lp.make_kernel(
            "{[i]: 0 <= i <= 10}",
            """
            <>a = 0
            <>b_s0 = 0
            """)

    vng = knl.get_var_name_generator()

    assert vng("a_s0") != "a_s0"
    assert vng("b") != "b"


def test_fixed_parameters(ctx_factory):
    ctx = ctx_factory()
    queue = cl.CommandQueue(ctx)

    knl = lp.make_kernel(
            "[n] -> {[i]: 0 <= i < n}",
            """
            <>tmp[i] = i  {id=init}
            tmp[0] = 0  {dep=init}
            """,
            fixed_parameters=dict(n=1))

    knl(queue)


def test_parameter_inference():
    knl = lp.make_kernel("{[i]: 0 <= i < n and i mod 2 = 0}", "")
    assert knl.all_params() == set(["n"])


def test_execution_backend_can_cache_dtypes(ctx_factory):
    # When the kernel is invoked, the execution backend uses it as a cache key
    # for the type inference and scheduling cache. This tests to make sure that
    # dtypes in the kernel can be cached, even though they may not have a
    # target.

    ctx = ctx_factory()
    queue = cl.CommandQueue(ctx)

    knl = lp.make_kernel("{[i]: 0 <= i < 10}", "<>tmp[i] = i")
    knl = lp.add_dtypes(knl, dict(tmp=int))

    knl(queue)


def test_wildcard_dep_matching():
    knl = lp.make_kernel(
            "{[i]: 0 <= i < 10}",
            """
            <>a = 0 {id=insn1}
            <>b = 0 {id=insn2,dep=insn?}
            <>c = 0 {id=insn3,dep=insn*}
            <>d = 0 {id=insn4,dep=insn[12]}
            <>e = 0 {id=insn5,dep=insn[!1]}
            """,
            "...")

    all_insns = set("insn%d" % i for i in range(1, 6))

    assert knl.id_to_insn["insn1"].depends_on == set()
    assert knl.id_to_insn["insn2"].depends_on == all_insns - set(["insn2"])
    assert knl.id_to_insn["insn3"].depends_on == all_insns - set(["insn3"])
    assert knl.id_to_insn["insn4"].depends_on == set(["insn1", "insn2"])
    assert knl.id_to_insn["insn5"].depends_on == all_insns - set(["insn1", "insn5"])


def test_preamble_with_separate_temporaries(ctx_factory):
    from loopy.kernel.data import temp_var_scope as scopes
    # create a function mangler

    # and finally create a test
    n = 10
    # for each entry come up with a random number of data points
    num_data = np.asarray(np.random.randint(2, 10, size=n), dtype=np.int32)
    # turn into offsets
    offsets = np.asarray(np.hstack(([0], np.cumsum(num_data))), dtype=np.int32)
    # create lookup data
    lookup = np.empty(0)
    for i in num_data:
        lookup = np.hstack((lookup, np.arange(i)))
    lookup = np.asarray(lookup, dtype=np.int32)
    # and create data array
    data = np.random.rand(np.product(num_data))

    # make kernel
    kernel = lp.make_kernel('{[i]: 0 <= i < n}',
    """
    for i
        <>ind = indirect(offsets[i], offsets[i + 1], 1)
        out[i] = data[ind]
    end
    """,
    [lp.GlobalArg('out', shape=('n',)),
     lp.TemporaryVariable(
        'offsets', shape=(offsets.size,), initializer=offsets, scope=scopes.GLOBAL,
        read_only=True),
     lp.GlobalArg('data', shape=(data.size,), dtype=np.float64)],
    )

    # fixt params, and add manglers / preamble
    from testlib import (
            SeparateTemporariesPreambleTestMangler,
            SeparateTemporariesPreambleTestPreambleGenerator,
            )
    func_info = dict(
            func_name='indirect',
            func_arg_dtypes=(np.int32, np.int32, np.int32),
            func_result_dtypes=(np.int32,),
            arr=lookup
            )

    kernel = lp.fix_parameters(kernel, **{'n': n})
    kernel = lp.register_preamble_generators(
            kernel, [SeparateTemporariesPreambleTestPreambleGenerator(**func_info)])
    kernel = lp.register_function_manglers(
            kernel, [SeparateTemporariesPreambleTestMangler(**func_info)])

    print(lp.generate_code(kernel)[0])
    # and call (functionality unimportant, more that it compiles)
    ctx = ctx_factory()
    queue = cl.CommandQueue(ctx)
    # check that it actually performs the lookup correctly
    assert np.allclose(kernel(
        queue, data=data.flatten('C'))[1][0], data[offsets[:-1] + 1])


def test_arg_inference_for_predicates():
    knl = lp.make_kernel("{[i]: 0 <= i < 10}",
            """
            if incr[i]
              a = a + 1
            end
            """)

    assert "incr" in knl.arg_dict
    assert knl.arg_dict["incr"].shape == (10,)


def test_relaxed_stride_checks(ctx_factory):
    # Check that loopy is compatible with numpy's relaxed stride rules.
    ctx = ctx_factory()

    knl = lp.make_kernel("{[i,j]: 0 <= i <= n and 0 <= j <= m}",
             """
             a[i] = sum(j, A[i,j] * b[j])
             """)

    with cl.CommandQueue(ctx) as queue:
        mat = np.zeros((1, 10), order="F")
        b = np.zeros(10)

        evt, (a,) = knl(queue, A=mat, b=b)

        assert a == 0


def test_add_prefetch_works_in_lhs_index():
    knl = lp.make_kernel(
            "{ [n,k,l,k1,l1,k2,l2]: "
            "start<=n<end and 0<=k,k1,k2<3 and 0<=l,l1,l2<2 }",
            """
            for n
                <> a1_tmp[k,l] = a1[a1_map[n, k],l]
                a1_tmp[k1,l1] = a1_tmp[k1,l1] + 1
                a1_out[a1_map[n,k2], l2] = a1_tmp[k2,l2]
            end
            """,
            [
                lp.GlobalArg("a1,a1_out", None, "ndofs,2"),
                lp.GlobalArg("a1_map", None, "nelements,3"),
                "..."
            ])

    knl = lp.add_prefetch(knl, "a1_map", "k", default_tag="l.auto")

    from loopy.symbolic import get_dependencies
    for insn in knl.instructions:
        assert "a1_map" not in get_dependencies(insn.assignees)


def test_explicit_simd_shuffles(ctx_factory):
    ctx = ctx_factory()

    def create_and_test(insn, answer=None, atomic=False, additional_check=None,
                        store=False):
        knl = lp.make_kernel(['{[i]: 0 <= i < 12}', '{[j]: 0 <= j < 1}'],
                             insn,
                             [lp.GlobalArg('a', shape=(1, 14,), dtype=np.int32,
                                           for_atomic=atomic),
                              lp.GlobalArg('b', shape=(1, 14,), dtype=np.int32,
                                           for_atomic=atomic)])

        knl = lp.split_iname(knl, 'i', 4, inner_tag='vec')
        knl = lp.tag_inames(knl, [('j', 'g.0')])
        knl = lp.split_array_axis(knl, ['a', 'b'], 1, 4)
        knl = lp.tag_array_axes(knl, ['a', 'b'], 'N1,N0,vec')

        print(lp.generate_code_v2(knl).device_code())
        queue = cl.CommandQueue(ctx)
        if answer is None:
            answer = np.zeros(16, dtype=np.int32)
            if store:
                answer[2:-2] = np.arange(0, 12, dtype=np.int32)
            else:
                answer[:-4] = np.arange(2, 14, dtype=np.int32)

        a = np.zeros((1, 4, 4), dtype=np.int32)
        b = np.arange(16, dtype=np.int32).reshape((1, 4, 4))
        result = knl(queue, a=a, b=b)[1][0]

        assert np.array_equal(result.flatten('C'), answer)
        if additional_check is not None:
            assert additional_check(knl)

    # test w/ compile time temporary constant
    create_and_test("<>c = 2\n" +
                    "a[j, i] = b[j, i + c]",
                    additional_check=lambda knl: 'vload' in lp.generate_code_v2(
                        knl).device_code())
    create_and_test("a[j, i] = b[j, i + 2]")
    create_and_test("a[j, i] = b[j, i + 2] + a[j, i]")
    create_and_test("a[j, i] = a[j, i] + b[j, i + 2]")
    # test vector stores
    create_and_test("<>c = 2\n" +
                    "a[j, i + c] = b[j, i]",
                    additional_check=lambda knl: 'vstore' in lp.generate_code_v2(
                        knl).device_code(),
                    store=True)
    create_and_test("a[j, i + 2] = b[j, i]", store=True)
    create_and_test("a[j, i + 2] = b[j, i] + a[j, i + 2]", store=True)
    create_and_test("a[j, i + 2] = a[j, i + 2] + b[j, i]", store=True)
    # test small vector shuffle
    shuffled = np.arange(16, dtype=np.int32)[(np.arange(16) + 2) % 4 +
                                              4 * (np.arange(16) // 4)]
    shuffled[12:] = 0
    create_and_test("a[j, i] = b[j, (i + 2) % 4 + 4 * (i // 4)]", shuffled)
    create_and_test("a[j, (i + 2) % 4 + 4 * (i // 4)] = b[j, i]", shuffled)
    # test atomics
    from loopy import LoopyError
    from loopy.codegen import Unvectorizable
    with pytest.raises((LoopyError, Unvectorizable)):
        temp = np.arange(12, dtype=np.int32)
        answer = np.zeros(4, dtype=np.int32)
        for i in range(4):
            answer[i] = np.sum(temp[(i + 2) % 4::4])
        create_and_test("a[j, (i + 2) % 4] = a[j, (i + 2) % 4] + b[j, i] {atomic}",
                        answer, True)


def test_explicit_simd_temporary_promotion(ctx_factory):
    from loopy.kernel.data import temp_var_scope as scopes

    ctx = ctx_factory()
    queue = cl.CommandQueue(ctx)

    # fun with vector temporaries

    # first, test parsing
    knl = lp.make_kernel(
        '{[i,j]: 0 <= i,j < 12}',
        """
        <> t = 1
        <int32> t1 = 1
        <int32:s> t2 = 1
        <:s> t3 = 1
        <:v> tv = 1
        <int32> tv1 = 1
        <int32:v> tv2 = 1
        <:v> tv3 = 1
        """)

    def make_kernel(insn, ans=None, preamble=None, extra_inames=None, skeleton=None,
                    dtype=None):
        skeleton = """
        %(preamble)s
        for j
            for i
                %(insn)s
                if test
                    a[i, j] = 1
                end
            end
        end
        """ if skeleton is None else skeleton
        dtype = dtype if dtype is not None else (
            ans.dtype if ans is not None else np.int32)
        inames = ['i, j']
        if extra_inames is not None:
            inames += list(extra_inames)
        knl = lp.make_kernel(
            '{[%(inames)s]: 0 <= %(inames)s < 12}' % {'inames': ', '.join(inames)},
            skeleton % dict(insn=insn, preamble='' if not preamble else preamble),
            [lp.GlobalArg('a', shape=(12, 12), dtype=dtype),
             lp.TemporaryVariable('mask', shape=(12,), initializer=np.array(
                                  np.arange(12) >= 6, dtype=dtype), read_only=True,
                                  scope=scopes.GLOBAL)])

        knl = lp.split_iname(knl, 'j', 4, inner_tag='vec')
        knl = lp.split_array_axis(knl, 'a', 1, 4)
        knl = lp.tag_array_axes(knl, 'a', 'N1,N0,vec')
        knl = lp.preprocess_kernel(knl)

        if ans is not None:
            assert np.array_equal(knl(queue, a=np.zeros((12, 3, 4), dtype=dtype))[
                1][0], ans)

        return knl

    ans = np.zeros((12, 3, 4))
    ans[6:, :, :] = 1
    # case 1) -- incorrect promotion of temporaries to vector dtypes
    make_kernel('<> test = mask[i]', ans)

    # next test the writer heuristic

    # case 2) assignment from a vector iname
    knl = make_kernel('<> test = mask[j]')
    assert knl.temporary_variables['test'].shape == (4,)

    # case 3) recursive dependency
    knl = make_kernel("""
        <> test = mask[j]
        <> test2 = test
        """)
    assert knl.temporary_variables['test2'].shape == (4,)

    # case 4) test that a conflict in user-specified vector types results in error

    # 4a) initial scalar assignment w/ later vector access
    preamble = """
    for k
        <:s> test = 1
    end
    """

    from loopy import LoopyError
    with pytest.raises(LoopyError):
        make_kernel('test = mask[j]', preamble=preamble, extra_inames='k')

    # 4b) initial vector assignment w/ later scalar access -- OK

    preamble = """
    for k
        <:v> test = 1
    end
    """

    from loopy import LoopyError
    # treat warning as error to make sure the logic detecting user specified
    # vectorization is good
    import warnings
    try:
        warnings.filterwarnings(
            'error', r"Instruction '[^\W]+': touched variable that \(for ILP\)")
        make_kernel('test = mask[i]', preamble=preamble, extra_inames='k')
    except Exception:
        raise
    finally:
        warnings.resetwarnings()

    # modified case from pyjac -- what makes this case special is that
    # Kc is never directly assigned to in an instruction that directly references
    # the vector iname, j_inner.  Instead, it is a good test of the recursive
    # vector temporary promotion, as it is written to by B_sum, which _is_ directly
    # written to from an instruction (bset1) that references j_inner
    skeleton = """
    for j
        %(preamble)s
        for i
            %(insn)s
            if i > 6
                <> P_val = 100 {id=pset0, nosync=pset1}
            else
                P_val = 0.01 {id=pset1, nosync=pset0}
            end
            <> B_sum = 0 {id=bset0}
            for k
                B_sum = B_sum + k * a[i, j] {id=bset1, dep=*:bset0}
            end
            # here, we are testing that Kc is properly promoted to a vector dtype
            <> P_sum = P_val * i {id=pset2, dep=pset0:pset1}
            B_sum = exp(B_sum) {id=bset2, dep=bset0:bset1}
            <> Kc = P_sum * B_sum {id=kset, dep=bset*:pset2}
            a[i, j] = Kc {dep=*:kset, nosync=pset0:pset1}
        end
    end
    """

    knl = make_kernel('', dtype=np.float32, skeleton=skeleton, extra_inames='k')
    from loopy.kernel.array import VectorArrayDimTag
    assert any(isinstance(x, VectorArrayDimTag)
               for x in knl.temporary_variables['Kc'].dim_tags)


def test_explicit_simd_selects(ctx_factory):
    ctx = ctx_factory()

    def create_and_test(insn, condition, answer, exception=None, a=None, b=None,
                        extra_insns=None, c=None, v=None, check=None):
        a = np.zeros((3, 4), dtype=np.int32) if a is None else a
        data = [lp.GlobalArg('a', shape=(12,), dtype=a.dtype)]
        kwargs = dict(a=a)
        if b is not None:
            data += [lp.GlobalArg('b', shape=(12,), dtype=b.dtype)]
            kwargs['b'] = b
        if c is not None:
            data += [lp.GlobalArg('c', shape=(12,), dtype=b.dtype)]
            kwargs['c'] = c
        names = [d.name for d in data]
        # add after defining names to avoid trying to split value arg
        if v is not None:
            data += [lp.ValueArg('v', dtype=np.int32)]
            kwargs['v'] = v

        knl = lp.make_kernel(['{[i]: 0 <= i < 12}'],
            """
            for i
                %(extra)s
                if %(condition)s
                    %(insn)s
                end
            end
            """ % dict(condition=condition,
                       insn=insn,
                       extra=extra_insns if extra_insns else ''),
            data
            )

        knl = lp.split_iname(knl, 'i', 4, inner_tag='vec')
        knl = lp.split_array_axis(knl, names, 0, 4)
        knl = lp.tag_array_axes(knl, names, 'N0,vec')
        if v is not None:
            knl = lp.set_options(knl, write_wrapper=True)

        queue = cl.CommandQueue(ctx)
        if check is not None:
            assert check(knl)
        elif exception is not None:
            with pytest.raises(exception):
                knl(queue, **kwargs)
        else:
            if not isinstance(answer, tuple):
                answer = (answer,)
            result = knl(queue, **kwargs)[1]
            for r, a in zip(result, answer):
                assert np.array_equal(r.flatten('C'), a)

    ans = np.zeros(12, dtype=np.int32)
    ans[7:] = 1
    from loopy.diagnostic import LoopyError
    # 1) test a conditional on a vector iname -- currently unimplemented as it
    # would require creating a 'shadow' vector iname temporary
    create_and_test('a[i] = 1', 'i > 6', ans, exception=LoopyError)
    # 2) condition on a vector array
    create_and_test('a[i] = 1', 'b[i] > 6', ans, b=np.arange(
        12, dtype=np.int32).reshape((3, 4)))
    # 3) condition on a vector temporary -- this is currently broken for the
    # same reason as #1
    create_and_test('a[i] = 1', 'c', ans, extra_insns='<> c = i < 6',
                    exception=LoopyError)
    # 4) condition on an assigned vector array, this should work as assignment to a
    # vector can be safely unrolled
    create_and_test('a[i] = 1', 'b[i] > 6', ans, b=np.zeros((3, 4), dtype=np.int32),
                    extra_insns='b[i] = i')
    # 5) a block of simple assignments, this should be seemlessly translated to
    # multiple vector if statements
    c_ans = np.ones(12, dtype=np.int32)
    c_ans[7:] = 0
    create_and_test('a[i] = 1\nc[i] = 0', 'b[i] > 6', (ans, c_ans), b=np.arange(
        12, dtype=np.int32).reshape((3, 4)), c=np.ones((3, 4), dtype=np.int32))
    # 6) test a negated conditional
    ans_negated = np.invert(ans) + 2
    create_and_test('a[i] = 1', 'not (b[i] > 6)', ans_negated, b=np.arange(
        12, dtype=np.int32).reshape((3, 4)))
    # 7) test conditional on differing dtype
    ans_negated = np.invert(ans) + 2
    create_and_test('a[i] = 1', 'not (b[i] > 6)', ans_negated, b=np.arange(
        12, dtype=np.int64).reshape((3, 4)))
    # 8) test conditional on differing dtype (float->int) and (int->float)
    ans_negated = np.invert(ans) + 2
    create_and_test('a[i] = 1', 'not (b[i] > 6)', ans_negated, b=np.arange(
        12, dtype=np.float64).reshape((3, 4)))
    create_and_test('a[i] = 1', 'not (b[i] > 6)', ans_negated, b=np.arange(
        12, dtype=np.int64).reshape((3, 4)), a=np.zeros((3, 4), dtype=np.float32))
    # 9) test conditional on valuearg, the "test" here is that we can actually
    # generate the code
    create_and_test('a[i] = 1', 'v', np.ones_like(ans), v=1)


@pytest.mark.parametrize(('lhs_dtype', 'rhs_dtype'), [
    (np.int32, np.int64),
    (np.float32, np.float64)])
def test_explicit_vector_dtype_conversion(ctx_factory, lhs_dtype, rhs_dtype):
    ctx = ctx_factory()

    # test that dtype conversion happens correctly between differing vector-dtypes

    vw = 4
    a_lp = lp.GlobalArg('a', shape=(12,), dtype=rhs_dtype)
    temp_lp = lp.TemporaryVariable('temp', dtype=lhs_dtype)

    knl = lp.make_kernel(['{[i]: 0 <= i < 12}'],
            """
            for i
                temp = a[i]
            end
            """,
            [a_lp, temp_lp])
    knl = lp.split_iname(knl, 'i', vw, inner_tag='vec')
    knl = lp.split_array_axis(knl, 'a', 0, 4)
    knl = lp.tag_array_axes(knl, 'a', 'N0,vec')

    queue = cl.CommandQueue(ctx)
    knl(queue, a=np.zeros((12,), dtype=rhs_dtype).reshape((3, 4)))


def test_vectorizability():
    # check new vectorizability conditions
    from loopy.kernel.array import VectorArrayDimTag
    from loopy.kernel.data import VectorizeTag, filter_iname_tags_by_type

    def create_and_test(insn, exception=None, a=None, b=None):
        a = np.zeros((3, 4), dtype=np.int32) if a is None else a
        data = [lp.GlobalArg('a', shape=(12,), dtype=a.dtype)]
        kwargs = dict(a=a)
        if b is not None:
            data += [lp.GlobalArg('b', shape=(12,), dtype=b.dtype)]
            kwargs['b'] = b
        names = [d.name for d in data]

        knl = lp.make_kernel(['{[i]: 0 <= i < 12}'],
            """
            for i
                %(insn)s
            end
            """ % dict(insn=insn),
            data
            )

        knl = lp.split_iname(knl, 'i', 4, inner_tag='vec')
        knl = lp.split_array_axis(knl, names, 0, 4)
        knl = lp.tag_array_axes(knl, names, 'N0,vec')
        knl = lp.preprocess_kernel(knl)
        lp.generate_code_v2(knl).device_code()
        assert knl.instructions[0].within_inames & set(['i_inner'])
        assert isinstance(knl.args[0].dim_tags[-1], VectorArrayDimTag)
        assert isinstance(knl.args[0].dim_tags[-1], VectorArrayDimTag)
        assert filter_iname_tags_by_type(knl.iname_to_tags['i_inner'], VectorizeTag)

    def run(op_list=[], unary_operators=[], func_list=[], unary_funcs=[]):
        for op in op_list:
            template = 'a[i] = a[i] %(op)s %(rval)s' \
                if op not in unary_operators else 'a[i] = %(op)s a[i]'

            create_and_test(template % dict(op=op, rval='1'))
            create_and_test(template % dict(op=op, rval='a[i]'))
        for func in func_list:
            template = 'a[i] = %(func)s(a[i], %(rval)s)' \
                if func not in unary_funcs else 'a[i] = %(func)s(a[i])'
            create_and_test(template % dict(func=func, rval='1'))
            create_and_test(template % dict(func=func, rval='a[i]'))

    # 1) comparisons
    run(['>', '>=', '<', '<=', '==', '!='])

    # 2) logical operators
    run(['and', 'or', 'not'], ['not'])

    # 3) bitwise operators
    # bitwise xor '^' not not implemented in codegen
    run(['~', '|', '&'], ['~'])

    # 4) functions -- a random selection of the enabled math functions in opencl
    run(func_list=['acos', 'exp10', 'atan2', 'round'],
        unary_funcs=['round', 'acos', 'exp10'])


def test_check_for_variable_access_ordering():
    knl = lp.make_kernel(
            "{[i]: 0<=i<n}",
            """
            a[i] = 12
            a[i+1] = 13
            """)

    knl = lp.preprocess_kernel(knl)

    from loopy.diagnostic import VariableAccessNotOrdered
    with pytest.raises(VariableAccessNotOrdered):
        lp.get_one_scheduled_kernel(knl)


def test_check_for_variable_access_ordering_with_aliasing():
    knl = lp.make_kernel(
            "{[i]: 0<=i<n}",
            """
            a[i] = 12
            b[i+1] = 13
            """,
            [
                lp.TemporaryVariable("a", shape="n+1", base_storage="tmp"),
                lp.TemporaryVariable("b", shape="n+1", base_storage="tmp"),
                ])

    knl = lp.preprocess_kernel(knl)

    from loopy.diagnostic import VariableAccessNotOrdered
    with pytest.raises(VariableAccessNotOrdered):
        lp.get_one_scheduled_kernel(knl)


@pytest.mark.parametrize(("second_index", "expect_barrier"),
        [
            ("2*i", True),
            ("2*i+1", False),
            ])
def test_no_barriers_for_nonoverlapping_access(second_index, expect_barrier):
    knl = lp.make_kernel(
            "{[i]: 0<=i<128}",
            """
            a[2*i] = 12  {id=first}
            a[%s] = 13  {id=second,dep=first}
            """ % second_index,
            [
                lp.TemporaryVariable("a", lp.auto, shape=(256,),
                    scope=lp.temp_var_scope.LOCAL),
                ])

    knl = lp.tag_inames(knl, "i:l.0")

    knl = lp.preprocess_kernel(knl)
    knl = lp.get_one_scheduled_kernel(knl)

    assert barrier_between(knl, "first", "second") == expect_barrier


def test_half_complex_conditional(ctx_factory):
    ctx = ctx_factory()
    queue = cl.CommandQueue(ctx)

    knl = lp.make_kernel(
            "{[i]: 0 <= i < 10}",
            """
           tmp[i] = if(i < 5, 0, 0j)
           """)

    knl(queue)


<<<<<<< HEAD
def test_local_args(ctx_factory):
    ctx = ctx_factory()

    # simple example, allow the user to pass in a workspace local array
    knl = lp.make_kernel(
           "{[i,i0]: 0 <= i,i0 < 10}",
           """
                tmp[i] = i {id=init, dep=*}
                ... lbarrier {id=barrier, mem_kind=local, dep=init}
                out[i0] = tmp[(i0 + 1) % 10] {id=set, dep=init:barrier}
           """,
           [lp.LocalArg('tmp', shape=(10,), dtype=np.int32),
            lp.GlobalArg('out', shape=(10,), dtype=np.int32)]
           )

    # get vectorized form
    ref_knl = knl
    knl = lp.split_iname(knl, 'i', 4, inner_tag='l.0')
    lp.auto_test_vs_ref(ref_knl, ctx, knl)

    # try with 2 local args for compatibility
    knl = lp.make_kernel(
            "{[i,i0]: 0 <= i,i0 < 10}",
            """
            for i
                tmp[i] = i {id=init, dep=*}
                tmp2[i] = i + 1 {id=init2, dep=*}
            end
            ... lbarrier {id=barrier, mem_kind=local, dep=init*}
            for i0
                out[i0] = tmp[tmp2[i0] % 10] {id=set, dep=barrier}
            end
            """,
            [lp.LocalArg('tmp', shape=(10,), dtype=np.int32),
             lp.LocalArg('tmp2', shape=(10,), dtype=np.int32),
             lp.GlobalArg('out', shape=(10,), dtype=np.int32)]
           )

    # get vectorized form
    ref_knl = knl
    knl = lp.split_iname(knl, 'i', 4, inner_tag='l.0')
    lp.auto_test_vs_ref(ref_knl, ctx, knl)
=======
def test_dep_cycle_printing_and_error():
    # https://gitlab.tiker.net/inducer/loopy/issues/140
    # This kernel has two dep cycles.

    knl = lp.make_kernel('{[i,j,k]: 0 <= i,j,k < 12}',
    """
        for j
            for i
                <> nu = i - 4
                if nu > 0
                    <> P_val = a[i, j] {id=pset0}
                else
                    P_val = 0.1 * a[i, j] {id=pset1}
                end
                <> B_sum = 0
                for k
                    B_sum = B_sum + k * P_val {id=bset, dep=pset*}
                end
                # here, we are testing that Kc is properly promoted to a vector dtype
                <> Kc = P_val * B_sum {id=kset, dep=bset}
                a[i, j] = Kc {dep=kset}
            end
        end
    """,
    [lp.GlobalArg('a', shape=(12, 12), dtype=np.int32)])

    knl = lp.split_iname(knl, 'j', 4, inner_tag='vec')
    knl = lp.split_array_axis(knl, 'a', 1, 4)
    knl = lp.tag_array_axes(knl, 'a', 'N1,N0,vec')
    knl = lp.preprocess_kernel(knl)

    from loopy.diagnostic import DependencyCycleFound
    with pytest.raises(DependencyCycleFound):
        print(lp.generate_code(knl)[0])
>>>>>>> bc3f8e8a


if __name__ == "__main__":
    if len(sys.argv) > 1:
        exec(sys.argv[1])
    else:
        from pytest import main
        main([__file__])

# vim: foldmethod=marker<|MERGE_RESOLUTION|>--- conflicted
+++ resolved
@@ -3272,7 +3272,6 @@
     knl(queue)
 
 
-<<<<<<< HEAD
 def test_local_args(ctx_factory):
     ctx = ctx_factory()
 
@@ -3315,7 +3314,8 @@
     ref_knl = knl
     knl = lp.split_iname(knl, 'i', 4, inner_tag='l.0')
     lp.auto_test_vs_ref(ref_knl, ctx, knl)
-=======
+
+
 def test_dep_cycle_printing_and_error():
     # https://gitlab.tiker.net/inducer/loopy/issues/140
     # This kernel has two dep cycles.
@@ -3350,7 +3350,6 @@
     from loopy.diagnostic import DependencyCycleFound
     with pytest.raises(DependencyCycleFound):
         print(lp.generate_code(knl)[0])
->>>>>>> bc3f8e8a
 
 
 if __name__ == "__main__":
