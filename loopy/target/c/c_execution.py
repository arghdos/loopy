from __future__ import division, with_statement, absolute_import

__copyright__ = "Copyright (C) 2017 Nick Curtis"

__license__ = """
Permission is hereby granted, free of charge, to any person obtaining a copy
of this software and associated documentation files (the "Software"), to deal
in the Software without restriction, including without limitation the rights
to use, copy, modify, merge, publish, distribute, sublicense, and/or sell
copies of the Software, and to permit persons to whom the Software is
furnished to do so, subject to the following conditions:

The above copyright notice and this permission notice shall be included in
all copies or substantial portions of the Software.

THE SOFTWARE IS PROVIDED "AS IS", WITHOUT WARRANTY OF ANY KIND, EXPRESS OR
IMPLIED, INCLUDING BUT NOT LIMITED TO THE WARRANTIES OF MERCHANTABILITY,
FITNESS FOR A PARTICULAR PURPOSE AND NONINFRINGEMENT. IN NO EVENT SHALL THE
AUTHORS OR COPYRIGHT HOLDERS BE LIABLE FOR ANY CLAIM, DAMAGES OR OTHER
LIABILITY, WHETHER IN AN ACTION OF CONTRACT, TORT OR OTHERWISE, ARISING FROM,
OUT OF OR IN CONNECTION WITH THE SOFTWARE OR THE USE OR OTHER DEALINGS IN
THE SOFTWARE.
"""

import tempfile
import os

from loopy.target.execution import (KernelExecutorBase, _KernelInfo,
                             ExecutionWrapperGeneratorBase, get_highlighted_code)
from loopy.target.c import CTarget
from pytools import memoize_method
from pytools.py_codegen import (Indentation)
from codepy.toolchain import guess_toolchain
from codepy.jit import compile_from_string
import six
import ctypes

import numpy as np

import logging
logger = logging.getLogger(__name__)


class CExecutionWrapperGenerator(ExecutionWrapperGeneratorBase):

    """
    Specialized form of the :class:`ExecutionWrapperGeneratorBase` for
    pyopencl execution
    """

    def __init__(self):
        system_args = ["_lpy_c_kernels"]
        super(CExecutionWrapperGenerator, self).__init__(system_args)

    def python_dtype_str(self, dtype):
        if np.dtype(str(dtype)).isbuiltin:
            return "_lpy_np."+dtype.name
        raise Exception('dtype: {} not recognized'.format(dtype))

    # {{{ handle non numpy arguements

    def handle_non_numpy_arg(self, gen, arg):
        pass

    # }}}

    # {{{ handle allocation of unspecified arguements

    def handle_alloc(self, gen, arg, kernel_arg, strify, skip_arg_checks):
        """
        Handle allocation of non-specified arguements for C-execution
        """
        from pymbolic import var

        num_axes = len(arg.unvec_shape)
        for i in range(num_axes):
            gen("_lpy_shape_%d = %s" % (i, strify(arg.unvec_shape[i])))

        itemsize = kernel_arg.dtype.numpy_dtype.itemsize
        for i in range(num_axes):
            gen("_lpy_strides_%d = %s" % (i, strify(
                itemsize*arg.unvec_strides[i])))

        if not skip_arg_checks:
            for i in range(num_axes):
                gen("assert _lpy_strides_%d > 0, "
                    "\"'%s' has negative stride in axis %d\""
                    % (i, arg.name, i))

        sym_strides = tuple(
            var("_lpy_strides_%d" % i)
            for i in range(num_axes))

        sym_shape = tuple(
            var("_lpy_shape_%d" % i)
            for i in range(num_axes))

        # find order of array
        order = "'C'" if arg.unvec_strides[-1] == 1 else "'F'"

        gen("%(name)s = _lpy_np.empty(%(shape)s, "
            "%(dtype)s, order=%(order)s)"
            % dict(
                name=arg.name,
                shape=strify(sym_shape),
                dtype=self.python_dtype_str(
                    kernel_arg.dtype.numpy_dtype),
                order=order))

        # check strides
        if not skip_arg_checks:
            gen("assert %(strides)s == %(name)s.strides, "
                "'Strides of loopy created array %(name)s, "
                "do not match expected.'" %
                dict(name=arg.name,
                     strides=strify(sym_strides)))
            for i in range(num_axes):
                gen("del _lpy_shape_%d" % i)
                gen("del _lpy_strides_%d" % i)
            gen("")

    # }}}

    def target_specific_preamble(self, gen):
        """
        Add default C-imports to preamble
        """
        gen.add_to_preamble("import numpy as _lpy_np")

    def initialize_system_args(self, gen):
        """
        Initializes possibly empty system arguements
        """
        pass

    # {{{ generate invocation

    def generate_invocation(self, gen, kernel_name, args):
        gen("for knl in _lpy_c_kernels:")
        with Indentation(gen):
            gen('knl({args})'.format(
                args=", ".join(args)))
    # }}}

    # {{{

    def generate_output_handler(
            self, gen, options, kernel, implemented_data_info):

        from loopy.kernel.data import KernelArgument

        if options.return_dict:
            gen("return None, {%s}"
                % ", ".join("\"%s\": %s" % (arg.name, arg.name)
                            for arg in implemented_data_info
                            if issubclass(arg.arg_class, KernelArgument)
                            if arg.base_name in kernel.get_written_variables()))
        else:
            out_args = [arg
                        for arg in implemented_data_info
                        if issubclass(arg.arg_class, KernelArgument)
                        if arg.base_name in kernel.get_written_variables()]
            if out_args:
                gen("return None, (%s,)"
                    % ", ".join(arg.name for arg in out_args))
            else:
                gen("return None, ()")

    # }}}

    def generate_host_code(self, gen, codegen_result):
        # "host" code for C is embedded in the same file as the "device" code
        # this will enable a logical jumping off point for global barriers for
        # OpenMP, etc.
        pass

    def get_arg_pass(self, arg):
        return arg.name


class CCompiler(object):

    """
    The compiler module handles invocation of compilers to generate a shared lib
    using codepy, which can subsequently be loaded via ctypes.

    The general strategy here is as follows:


    1.  A :class:`codepy.Toolchain` is guessed from distutils.
        The user may override any flags obtained therein by passing in arguements
        to cc, cflags, etc.

    2.  The kernel source is built into and object first, then made into a shared
        library using :meth:`codepy.jit.compile_from_string`, which additionally
        handles caching

    3.  The resulting shared library is turned into a :class:`ctypes.CDLL`
        to enable calling by the invoker generated by, e.g.,
        :class:`CExecutionWrapperGenerator`
    """

    def __init__(self, toolchain=None,
                 cc='gcc', cflags='-std=c99 -O3 -fPIC'.split(),
                 ldflags='-shared'.split(), libraries=[],
                 include_dirs=[], library_dirs=[], defines=[],
                 source_suffix='c'):

        # try to get a default toolchain
        # or subclass supplied version if available
        self.toolchain = guess_toolchain() if toolchain is None else toolchain
        self.source_suffix = source_suffix
        if toolchain is None:
            # copy in all differing values
            diff = {'cc': cc,
                    'cflags': cflags,
                    'ldflags': ldflags,
                    'libraries': libraries,
                    'include_dirs': include_dirs,
                    'library_dirs': library_dirs,
                    'defines': defines}
            # filter empty and those equal to toolchain defaults
            diff = dict((k, v) for k, v in six.iteritems(diff)
                    if v and
                    not hasattr(self.toolchain, k) or
                    getattr(self.toolchain, k) != v)
            self.toolchain = self.toolchain.copy(**diff)
        self.tempdir = tempfile.mkdtemp(prefix="tmp_loopy")
        self.source_suffix = source_suffix

    def _tempname(self, name):
        """Build temporary filename path in tempdir."""
        return os.path.join(self.tempdir, name)

    @memoize_method
    def _build_obj(self, name, code, source_name,
                   debug=False, wait_on_error=None, debug_recompile=True):
        """Compile code, and build object file"""
        logger.debug(code)

        # build object
        obj_checksum, _, obj_file, recompiled = \
            compile_from_string(self.toolchain, name, code, source_name,
                                self.tempdir, debug, wait_on_error,
                                debug_recompile, True)
        if not recompiled:
            logger.debug('Kernel {} compiled from source'.format(name))

        return obj_checksum, obj_file

    @memoize_method
    def _build_lib(self, name, obj_file, debug=False, wait_on_error=None,
                   debug_recompile=True):
        """Build and load shared library from object file"""

        if not isinstance(obj_file, tuple):
            obj_file = (obj_file,)

        # read obj files in to get "source"
        obj = []
        obj_name = []
        from os.path import basename
        for o in obj_file:
            with open(o, 'rb') as file:
                obj.append(file.read())
            obj_name.append(basename(o))

        # build object
        so_checksum, _, so_file, recompiled = \
            compile_from_string(self.toolchain, name, obj, obj_name,
                                self.tempdir, debug, wait_on_error,
                                debug_recompile, object=False,
                                source_is_binary=True)
        if not recompiled:
            logger.debug('Kernel {} compiled from source'.format(name))

        return so_checksum, ctypes.CDLL(so_file)

    def build(self, name, code, debug=False, wait_on_error=None,
              debug_recompile=True):
        """Compile code, build and load shared library."""

        # build object
        _, obj_file = self._build_obj(
            name, code, self._tempname('code.' + self.source_suffix),
            debug=debug, wait_on_error=wait_on_error,
            debug_recompile=debug_recompile)

        # and create library
        _, lib = self._build_lib(name, obj_file, debug=debug,
                              wait_on_error=wait_on_error,
                              debug_recompile=debug_recompile)

        # and return compiled
        return lib


class CPlusPlusCompiler(CCompiler):
    """Subclass of CCompiler to invoke a C++ compiler."""

    def __init__(self, cc='g++', cflags='-std=c++98 -O3 -fPIC'.split(),
                 ldflags=[], libraries=[],
                 include_dirs=[], library_dirs=[], defines=[],
                 source_suffix='cpp'):

        super(CPlusPlusCompiler, self).__init__(
            cc=cc, cflags=cflags, ldflags=ldflags, libraries=libraries,
            include_dirs=include_dirs, library_dirs=library_dirs,
            defines=defines, source_suffix=source_suffix)


class IDIToCDLL(object):
    """
    A utility class that extracts arguement and return type info from a
    :class:`ImplementedDataInfo` in order to create a :class:`ctype.CDLL`
    """
    def __init__(self, target):
        self.target = target
        self.registry = target.get_dtype_registry().wrapped_registry

    def __call__(self, knl, idi):
        # next loop through the implemented data info to get the arg data
        arg_info = []
        for arg in idi:
            # check if pointer
            pointer = arg.shape
            arg_info.append(self._dtype_to_ctype(arg.dtype, pointer))

        return arg_info

    def _append_arg(self, name, dtype, pointer=False):
        """Append arg info to current argument list."""
        self._arg_info.append((
            name,
            self._dtype_to_ctype(dtype, pointer=pointer)
        ))

    def _dtype_to_ctype(self, dtype, pointer=False):
        """Map NumPy dtype to equivalent ctypes type."""
        typename = self.registry.dtype_to_ctype(dtype)
        typename = {'unsigned': 'uint'}.get(typename, typename)
        basetype = getattr(ctypes, 'c_' + typename)
        if pointer:
            return ctypes.POINTER(basetype)
        return basetype


class CompiledCKernel(object):

    """
    A CompiledCKernel wraps a loopy kernel, compiling it and loading the
    result as a shared library, and provides access to the kernel as a
    ctypes function object, wrapped by the __call__ method, which attempts
    to automatically map argument types.
    """

    def __init__(self, knl, idi, dev_code, target, comp=CCompiler()):
<<<<<<< HEAD
=======
        from loopy.target.c import ExecutableCTarget
        assert isinstance(target, ExecutableCTarget)
>>>>>>> 9c5607f5
        self.target = target
        self.name = knl.name
        # get code and build
        self.code = dev_code
        self.comp = comp
        self.dll = self.comp.build(self.name, self.code)

        # get the function declaration for interface with ctypes
        func_decl = IDIToCDLL(self.target)
        arg_info = func_decl(knl, idi)
        self._fn = getattr(self.dll, self.name)
        # kernels are void by defn.
        self._fn.restype = None
        self._fn.argtypes = [ctype for ctype in arg_info]

    def _get_linking_name(self):
        """ return device program name for C-kernel """
        return self.name

    def _get_code(self):
        """ No 'host' for C-only """
        return self.dev_code

    def __call__(self, *args):
        """Execute kernel with given args mapped to ctypes equivalents."""
        args_ = []
        for arg, arg_t in zip(args, self._fn.argtypes):
            if hasattr(arg, 'ctypes'):
                if arg.size == 0:
                    # TODO eliminate unused arguments from kernel
                    arg_ = arg_t(0.0)
                else:
                    arg_ = arg.ctypes.data_as(arg_t)
            else:
                arg_ = arg_t(arg)
            args_.append(arg_)
        self._fn(*args_)


class CKernelExecutor(KernelExecutorBase):

    """An object connecting a kernel to a :class:`CompiledKernel`
    for execution.

    .. automethod:: __init__
    .. automethod:: __call__
    """

    def __init__(self, kernel, invoker=CExecutionWrapperGenerator(),
                 compiler=None):
        """
        :arg kernel: may be a loopy.LoopKernel, a generator returning kernels
            (a warning will be issued if more than one is returned). If the
            kernel has not yet been loop-scheduled, that is done, too, with no
            specific arguments.
        """

        self.compiler = compiler if compiler else CCompiler()
        super(CKernelExecutor, self).__init__(kernel, invoker=invoker)

    def get_compiled(self, *args, **kwargs):
        return CompiledCKernel(*args, **kwargs)

    @memoize_method
    def kernel_info(self, arg_to_dtype_set=frozenset(), all_kwargs=None):
        kernel = self.get_typed_and_scheduled_kernel(arg_to_dtype_set)

        from loopy.codegen import generate_code_v2
        codegen_result = generate_code_v2(kernel)

        dev_code = codegen_result.device_code()
        host_code = codegen_result.host_code()
        all_code = '\n'.join([dev_code, '', host_code])

        if self.kernel.options.write_cl:
            output = all_code
            if self.kernel.options.highlight_cl:
                output = get_highlighted_code(code=output)

            if self.kernel.options.write_cl is True:
                print(output)
            else:
                with open(self.kernel.options.write_cl, "w") as outf:
                    outf.write(output)

        if self.kernel.options.edit_cl:
            from pytools import invoke_editor
            dev_code = invoke_editor(dev_code, "code.c")

        c_kernels = []
        for dp in codegen_result.device_programs:
            c_kernels.append(self.get_compiled(dp,
                codegen_result.implemented_data_info, all_code, self.kernel.target,
                self.compiler))

        return _KernelInfo(
                kernel=kernel,
                c_kernels=c_kernels,
                implemented_data_info=codegen_result.implemented_data_info,
                invoker=self.invoker(kernel, codegen_result))

    # }}}

    def __call__(self, *args, **kwargs):
        """
        :returns: ``(None, output)`` the output is a tuple of output arguments
            (arguments that are written as part of the kernel). The order is given
            by the order of kernel arguments. If this order is unspecified
            (such as when kernel arguments are inferred automatically),
            enable :attr:`loopy.Options.return_dict` to make *output* a
            :class:`dict` instead, with keys of argument names and values
            of the returned arrays.
        """

        kwargs = self.packing_controller.unpack(kwargs)

        kernel_info = self.kernel_info(self.arg_to_dtype_set(kwargs))

        return kernel_info.invoker(
            kernel_info.c_kernels, *args, **kwargs)<|MERGE_RESOLUTION|>--- conflicted
+++ resolved
@@ -355,11 +355,8 @@
     """
 
     def __init__(self, knl, idi, dev_code, target, comp=CCompiler()):
-<<<<<<< HEAD
-=======
         from loopy.target.c import ExecutableCTarget
         assert isinstance(target, ExecutableCTarget)
->>>>>>> 9c5607f5
         self.target = target
         self.name = knl.name
         # get code and build
