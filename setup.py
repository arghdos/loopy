--- conflicted
+++ resolved
@@ -43,11 +43,7 @@
           "cgen>=2016.1",
           "islpy>=2016.2",
           "six>=1.8.0",
-<<<<<<< HEAD
-          "codepy>=2013.1.2",
-=======
           "codepy>=2017.1",
->>>>>>> 28b164f3
           "colorama",
           "Mako",
           ],
