"""Plain C target and base for other C-family languages."""

from __future__ import division, absolute_import

__copyright__ = "Copyright (C) 2015 Andreas Kloeckner"

__license__ = """
Permission is hereby granted, free of charge, to any person obtaining a copy
of this software and associated documentation files (the "Software"), to deal
in the Software without restriction, including without limitation the rights
to use, copy, modify, merge, publish, distribute, sublicense, and/or sell
copies of the Software, and to permit persons to whom the Software is
furnished to do so, subject to the following conditions:

The above copyright notice and this permission notice shall be included in
all copies or substantial portions of the Software.

THE SOFTWARE IS PROVIDED "AS IS", WITHOUT WARRANTY OF ANY KIND, EXPRESS OR
IMPLIED, INCLUDING BUT NOT LIMITED TO THE WARRANTIES OF MERCHANTABILITY,
FITNESS FOR A PARTICULAR PURPOSE AND NONINFRINGEMENT. IN NO EVENT SHALL THE
AUTHORS OR COPYRIGHT HOLDERS BE LIABLE FOR ANY CLAIM, DAMAGES OR OTHER
LIABILITY, WHETHER IN AN ACTION OF CONTRACT, TORT OR OTHERWISE, ARISING FROM,
OUT OF OR IN CONNECTION WITH THE SOFTWARE OR THE USE OR OTHER DEALINGS IN
THE SOFTWARE.
"""

import six

import numpy as np  # noqa
from loopy.kernel.data import CallMangleInfo
from loopy.target import TargetBase, ASTBuilderBase, DummyHostASTBuilder
from loopy.diagnostic import LoopyError, LoopyTypeError
from cgen import Pointer, NestedDeclarator, Block
from cgen.mapper import IdentityMapper as CASTIdentityMapperBase
from pymbolic.mapper.stringifier import PREC_NONE
from loopy.symbolic import IdentityMapper
from loopy.types import NumpyType
import pymbolic.primitives as p

from pytools import memoize_method


# {{{ dtype registry wrapper

class DTypeRegistryWrapper(object):
    def __init__(self, wrapped_registry):
        self.wrapped_registry = wrapped_registry

    def get_or_register_dtype(self, names, dtype=None):
        if dtype is not None:
            from loopy.types import LoopyType, NumpyType
            assert isinstance(dtype, LoopyType)

            if isinstance(dtype, NumpyType):
                return self.wrapped_registry.get_or_register_dtype(
                        names, dtype.dtype)
            else:
                raise LoopyError(
                        "unable to get or register type '%s'"
                        % dtype)
        else:
            return self.wrapped_registry.get_or_register_dtype(names, dtype)

    def dtype_to_ctype(self, dtype):
        from loopy.types import LoopyType, NumpyType
        assert isinstance(dtype, LoopyType)

        if isinstance(dtype, NumpyType):
            return self.wrapped_registry.dtype_to_ctype(dtype)
        else:
            raise LoopyError(
                    "unable to convert type '%s' to C"
                    % dtype)

# }}}


# {{{ preamble generator

def _preamble_generator(preamble_info):
    c_funcs = set(func.c_name for func in preamble_info.seen_functions)
    if "int_floor_div" in c_funcs:
        yield ("05_int_floor_div", """
            #define int_floor_div(a,b) \
              (( (a) - \
                 ( ( (a)<0 ) != ( (b)<0 )) \
                  *( (b) + ( (b)<0 ) - ( (b)>=0 ) )) \
               / (b) )
            """)

    if "int_floor_div_pos_b" in c_funcs:
        yield ("05_int_floor_div_pos_b", """
            #define int_floor_div_pos_b(a,b) ( \
                ( (a) - ( ((a)<0) ? ((b)-1) : 0 )  ) / (b) \
                )
            """)

# }}}


# {{{ cgen overrides

from cgen import Declarator


class POD(Declarator):
    """A simple declarator: The type is given as a :class:`numpy.dtype`
    and the *name* is given as a string.
    """

    def __init__(self, ast_builder, dtype, name):
        from loopy.types import LoopyType
        assert isinstance(dtype, LoopyType)

        self.ast_builder = ast_builder
        self.ctype = ast_builder.target.dtype_to_typename(dtype)
        self.dtype = dtype
        self.name = name

    def get_decl_pair(self):
        return [self.ctype], self.name

    def struct_maker_code(self, name):
        return name

    def struct_format(self):
        return self.dtype.char

    def alignment_requirement(self):
        return self.ast_builder.target.alignment_requirement(self)

    def default_value(self):
        return 0

    mapper_method = "map_loopy_pod"


class ScopingBlock(Block):
    """A block that is mandatory for scoping and may not be simplified away
    by :func:`loopy.codegen.results.merge_codegen_results`.
    """


class FunctionDeclarationWrapper(NestedDeclarator):
    mapper_method = "map_function_decl_wrapper"

# }}}


# {{{ array literals

def generate_linearized_array(array, value):
    from pytools import product
    size = product(shape_ax for shape_ax in array.shape)

    if not isinstance(size, int):
        raise LoopyError("cannot produce literal for array '%s': "
                "shape is not a compile-time constant"
                % array.name)

    strides = []

    data = np.zeros(size, array.dtype.numpy_dtype)

    from loopy.kernel.array import FixedStrideArrayDimTag
    for i, dim_tag in enumerate(array.dim_tags):
        if isinstance(dim_tag, FixedStrideArrayDimTag):

            if not isinstance(dim_tag.stride, int):
                raise LoopyError("cannot produce literal for array '%s': "
                        "stride along axis %d (1-based) is not a "
                        "compile-time constant"
                        % (array.name, i+1))

            strides.append(dim_tag.stride)

        else:
            raise LoopyError("cannot produce literal for array '%s': "
                    "dim_tag type '%s' not supported"
                    % (array.name, type(dim_tag).__name__))

    assert array.offset == 0

    from pytools import indices_in_shape
    for ituple in indices_in_shape(value.shape):
        i = sum(i_ax * strd_ax for i_ax, strd_ax in zip(ituple, strides))
        data[i] = value[ituple]

    return data


def generate_array_literal(codegen_state, array, value):
    data = generate_linearized_array(array, value)

    ecm = codegen_state.expression_to_code_mapper

    from pymbolic.mapper.stringifier import PREC_NONE
    from loopy.expression import dtype_to_type_context
    from loopy.symbolic import ArrayLiteral

    type_context = dtype_to_type_context(codegen_state.kernel.target, array.dtype)
    return CExpression(
            codegen_state.ast_builder.get_c_expression_to_code_mapper(),
            ArrayLiteral(
                tuple(
                    ecm(d_i, PREC_NONE, type_context, array.dtype).expr
                    for d_i in data)))

# }}}


# {{{ subscript CSE

class CASTIdentityMapper(CASTIdentityMapperBase):
    def map_loopy_pod(self, node, *args, **kwargs):
        return type(node)(node.ast_builder, node.dtype, node.name)

    def map_function_decl_wrapper(self, node, *args, **kwargs):
        return FunctionDeclarationWrapper(
                self.rec(node.subdecl, *args, **kwargs))


class SubscriptSubsetCounter(IdentityMapper):
    def __init__(self, subset_counters):
        self.subset_counters = subset_counters


class ASTSubscriptCollector(CASTIdentityMapper):
    def __init__(self):
        self.subset_counters = {}

    def map_expression(self, expr):
        from pymbolic.primitives import is_constant
        if isinstance(expr, CExpression) or is_constant(expr):
            return expr
        elif isinstance(expr, str):
            return expr
        else:
            raise LoopyError(
                    "Unexpected expression type: %s" % type(expr).__name__)

# }}}


# {{{ lazy expression generation

class CExpression(object):
    def __init__(self, to_code_mapper, expr):
        self.to_code_mapper = to_code_mapper
        self.expr = expr

    def __str__(self):
        return self.to_code_mapper(self.expr, PREC_NONE)

# }}}


class CTarget(TargetBase):
    """A target for plain "C", without any parallel extensions.
    """

    hash_fields = TargetBase.hash_fields + ("fortran_abi",)
    comparison_fields = TargetBase.comparison_fields + ("fortran_abi",)

    def __init__(self, fortran_abi=False, compiler=None):
        self.fortran_abi = fortran_abi
        self.compiler = compiler
        super(CTarget, self).__init__()

    def split_kernel_at_global_barriers(self):
        return False

    def get_host_ast_builder(self):
        return DummyHostASTBuilder(self)

    def get_device_ast_builder(self):
        return CASTBuilder(self)

    # {{{ types

    @memoize_method
    def get_dtype_registry(self):
        from loopy.target.c.compyte.dtypes import (
                DTypeRegistry, fill_registry_with_c_types)
        result = DTypeRegistry()
        fill_registry_with_c_types(result, respect_windows=False,
                include_bool=True)
        return DTypeRegistryWrapper(result)

    def is_vector_dtype(self, dtype):
        return False

    def get_vector_dtype(self, base, count):
        raise KeyError()

    def get_or_register_dtype(self, names, dtype=None):
        # These kind of shouldn't be here.
        return self.get_dtype_registry().get_or_register_dtype(names, dtype)

    def dtype_to_typename(self, dtype):
        # These kind of shouldn't be here.
        return self.get_dtype_registry().dtype_to_ctype(dtype)

    def get_kernel_executor_cache_key(self, *args, **kwargs):
        return None  # TODO: ???

    def get_kernel_executor(self, knl, *args, **kwargs):
<<<<<<< HEAD
        from loopy.target.c.c_execution import CKernelExecutor
        return CKernelExecutor(knl, compiler=self.compiler)
=======
        raise NotImplementedError()
>>>>>>> 28b164f3

    # }}}


# {{{ executable c target

class ExecutableCTarget(CTarget):
    """
    An executable CTarget that uses (by default) JIT compilation of C-code
    """
    from loopy.target.c.c_execution import CCompiler

    def __init__(self, compiler=CCompiler(), fortran_abi=False):
        super(ExecutableCTarget, self).__init__(fortran_abi=fortran_abi)
        self.compiler = compiler

    def get_kernel_executor(self, knl, *args, **kwargs):
        from loopy.target.c.c_execution import CKernelExecutor
        return CKernelExecutor(knl, compiler=self.compiler)

    def get_host_ast_builder(self):
        # enable host code generation
        return CASTBuilder(self)

# }}}


class _ConstRestrictPointer(Pointer):
    def get_decl_pair(self):
        sub_tp, sub_decl = self.subdecl.get_decl_pair()
        return sub_tp, ("*const __restrict__ %s" % sub_decl)


class _ConstPointer(Pointer):
    def get_decl_pait(self):
        sub_tp, sub_decl = self.subdecl.get_decl_pair()
        return sub_tp, ("*const %s" % sub_decl)


# {{{ symbol mangler

def c_symbol_mangler(kernel, name):
    # float NAN as defined in C99 standard
    if name == "NAN":
        return NumpyType(np.dtype(np.float32)), name
    return None

# }}}


# {{{ function mangler

def c_math_mangler(target, name, arg_dtypes, modify_name=True):
    # Function mangler for math functions defined in C standard
    # Convert abs, min, max to fabs, fmin, fmax.
    # If modify_name is set to True, function names are modified according to
    # floating point types of the arguments (e.g. cos(double), cosf(float))
    # This should be set to True for C and Cuda, False for OpenCL
    if not isinstance(name, str):
        return None

    if name in ["abs", "min", "max"]:
        name = "f" + name

    # unitary functions
    if (name in ["fabs", "acos", "asin", "atan", "cos", "cosh", "sin", "sinh",
                 "tanh", "exp", "log", "log10", "sqrt", "ceil", "floor"]
            and len(arg_dtypes) == 1
            and arg_dtypes[0].numpy_dtype.kind == "f"):

        dtype = arg_dtypes[0].numpy_dtype

        if modify_name:
            if dtype == np.float64:
                pass  # fabs
            elif dtype == np.float32:
                name = name + "f"  # fabsf
            elif dtype == np.float128:
                name = name + "l"  # fabsl
            else:
                raise LoopyTypeError("%s does not support type %s" % (name, dtype))

        return CallMangleInfo(
                target_name=name,
                result_dtypes=arg_dtypes,
                arg_dtypes=arg_dtypes)

    # binary functions
    if (name in ["fmax", "fmin"]
            and len(arg_dtypes) == 2):

        dtype = np.find_common_type(
            [], [dtype.numpy_dtype for dtype in arg_dtypes])

        if dtype.kind == "c":
            raise LoopyTypeError("%s does not support complex numbers")

        elif dtype.kind == "f":
            if modify_name:
                if dtype == np.float64:
                    pass  # fmin
                elif dtype == np.float32:
                    name = name + "f"  # fminf
                elif dtype == np.float128:
                    name = name + "l"  # fminl
                else:
                    raise LoopyTypeError("%s does not support type %s"
                                         % (name, dtype))

            result_dtype = NumpyType(dtype)
            return CallMangleInfo(
                    target_name=name,
                    result_dtypes=(result_dtype,),
                    arg_dtypes=2*(result_dtype,))

    return None

# }}}


class CASTBuilder(ASTBuilderBase):
    # {{{ library

    def function_manglers(self):
        return (
                super(CASTBuilder, self).function_manglers() + [
                    c_math_mangler
                    ])

    def symbol_manglers(self):
        return (
                super(CASTBuilder, self).symbol_manglers() + [
                    c_symbol_mangler
                    ])

    def preamble_generators(self):
        return (
                super(CASTBuilder, self).preamble_generators() + [
                    _preamble_generator,
                    ])

    # }}}

    # {{{ code generation

    def get_function_definition(self, codegen_state, codegen_result,
            schedule_index,
            function_decl, function_body):
        kernel = codegen_state.kernel

        from cgen import (
                FunctionBody,

                # Post-mid-2016 cgens have 'Collection', too.
                Module as Collection,
                Initializer,
                Line)

        result = []

        from loopy.kernel.data import temp_var_scope
        from loopy.schedule import CallKernel
        # We only need to write declarations for global variables with
        # the first device program. `is_first_dev_prog` determines
        # whether this is the first device program in the schedule.
        is_first_dev_prog = codegen_state.is_generating_device_code
        for i in range(schedule_index):
            if isinstance(kernel.schedule[i], CallKernel):
                is_first_dev_prog = False
                break
        if is_first_dev_prog:
            for tv in sorted(
                    six.itervalues(kernel.temporary_variables),
                    key=lambda tv: tv.name):

                if tv.scope == temp_var_scope.GLOBAL and tv.initializer is not None:
                    assert tv.read_only

                    decl_info, = tv.decl_info(self.target,
                                    index_dtype=kernel.index_dtype)
                    decl = self.wrap_global_constant(
                            self.get_temporary_decl(
                                codegen_state, schedule_index, tv,
                                decl_info))

                    if tv.initializer is not None:
                        decl = Initializer(decl, generate_array_literal(
                            codegen_state, tv, tv.initializer))

                    result.append(decl)

        fbody = FunctionBody(function_decl, function_body)
        if not result:
            return fbody
        else:
            return Collection(result+[Line(), fbody])

    def idi_to_cgen_declarator(self, kernel, idi):
        from loopy.kernel.data import InameArg
        if (idi.offset_for_name is not None
                or idi.stride_for_name_and_axis is not None):
            assert not idi.is_written
            from cgen import Const
            return Const(POD(self, idi.dtype, idi.name))
        elif issubclass(idi.arg_class, InameArg):
            return InameArg(idi.name, idi.dtype).get_arg_decl(self)
        else:
            name = idi.base_name or idi.name
            var_descr = kernel.get_var_descriptor(name)
            from loopy.kernel.data import ArrayBase
            if isinstance(var_descr, ArrayBase):
                return var_descr.get_arg_decl(
                        self,
                        idi.name[len(name):], idi.shape, idi.dtype,
                        idi.is_written)
            else:
                return var_descr.get_arg_decl(self)

    def get_function_declaration(self, codegen_state, codegen_result,
            schedule_index):
        from cgen import FunctionDeclaration, Value

        name = codegen_result.current_program(codegen_state).name
        if self.target.fortran_abi:
            name += "_"

        return FunctionDeclarationWrapper(
                FunctionDeclaration(
                    Value("void", name),
                    [self.idi_to_cgen_declarator(codegen_state.kernel, idi)
                        for idi in codegen_state.implemented_data_info]))

    def get_kernel_call(self, codegen_state, name, gsize, lsize, extra_args):
        return None

    def get_temporary_decls(self, codegen_state, schedule_index):
        from loopy.kernel.data import temp_var_scope

        kernel = codegen_state.kernel

        base_storage_decls = []
        temp_decls = []

        # {{{ declare temporaries

        base_storage_sizes = {}
        base_storage_to_scope = {}
        base_storage_to_align_bytes = {}

        from cgen import ArrayOf, Initializer, AlignedAttribute, Value, Line
        # Getting the temporary variables that are needed for the current
        # sub-kernel.
        from loopy.schedule.tools import (
                temporaries_read_in_subkernel,
                temporaries_written_in_subkernel)
        subkernel = kernel.schedule[schedule_index].kernel_name
        sub_knl_temps = (
                temporaries_read_in_subkernel(kernel, subkernel) |
                temporaries_written_in_subkernel(kernel, subkernel))

        for tv in sorted(
                six.itervalues(kernel.temporary_variables),
                key=lambda tv: tv.name):
            decl_info = tv.decl_info(self.target, index_dtype=kernel.index_dtype)

            if not tv.base_storage:
                for idi in decl_info:
                    # global temp vars are mapped to arguments or global declarations
                    if tv.scope != temp_var_scope.GLOBAL and (
                            tv.name in sub_knl_temps):
                        decl = self.wrap_temporary_decl(
                                self.get_temporary_decl(
                                    codegen_state, schedule_index, tv, idi),
                                tv.scope)

                        if tv.initializer is not None:
                            assert tv.read_only
                            decl = Initializer(decl, generate_array_literal(
                                codegen_state, tv, tv.initializer))

                        temp_decls.append(decl)

            else:
                assert tv.initializer is None

                offset = 0
                base_storage_sizes.setdefault(tv.base_storage, []).append(
                        tv.nbytes)
                base_storage_to_scope.setdefault(tv.base_storage, []).append(
                        tv.scope)

                align_size = tv.dtype.itemsize

                from loopy.kernel.array import VectorArrayDimTag
                for dim_tag, axis_len in zip(tv.dim_tags, tv.shape):
                    if isinstance(dim_tag, VectorArrayDimTag):
                        align_size *= axis_len

                base_storage_to_align_bytes.setdefault(tv.base_storage, []).append(
                        align_size)

                for idi in decl_info:
                    cast_decl = POD(self, idi.dtype, "")
                    temp_var_decl = POD(self, idi.dtype, idi.name)

                    cast_decl = self.wrap_temporary_decl(cast_decl, tv.scope)
                    temp_var_decl = self.wrap_temporary_decl(
                            temp_var_decl, tv.scope)

                    if tv._base_storage_access_may_be_aliasing:
                        ptrtype = _ConstPointer
                    else:
                        # The 'restrict' part of this is a complete lie--of course
                        # all these temporaries are aliased. But we're promising to
                        # not use them to shovel data from one representation to the
                        # other. That counts, right?
                        ptrtype = _ConstRestrictPointer

                    cast_decl = ptrtype(cast_decl)
                    temp_var_decl = ptrtype(temp_var_decl)

                    cast_tp, cast_d = cast_decl.get_decl_pair()
                    temp_var_decl = Initializer(
                            temp_var_decl,
                            "(%s %s) (%s + %s)" % (
                                " ".join(cast_tp), cast_d,
                                tv.base_storage,
                                offset))

                    temp_decls.append(temp_var_decl)

                    from pytools import product
                    offset += (
                            idi.dtype.itemsize
                            * product(si for si in idi.shape))

        ecm = self.get_expression_to_code_mapper(codegen_state)

        for bs_name, bs_sizes in sorted(six.iteritems(base_storage_sizes)):
            bs_var_decl = Value("char", bs_name)
            from pytools import single_valued
            bs_var_decl = self.wrap_temporary_decl(
                    bs_var_decl, single_valued(base_storage_to_scope[bs_name]))

            # FIXME: Could try to use isl knowledge to simplify max.
            if all(isinstance(bs, int) for bs in bs_sizes):
                bs_size_max = max(bs_sizes)
            else:
                bs_size_max = p.Max(tuple(bs_sizes))

            bs_var_decl = ArrayOf(bs_var_decl, ecm(bs_size_max))

            alignment = max(base_storage_to_align_bytes[bs_name])
            bs_var_decl = AlignedAttribute(alignment, bs_var_decl)

            base_storage_decls.append(bs_var_decl)

        # }}}

        result = base_storage_decls + temp_decls

        if result:
            result.append(Line())

        return result

    @property
    def ast_block_class(self):
        from cgen import Block
        return Block

    @property
    def ast_block_scope_class(self):
        return ScopingBlock

    # }}}

    # {{{ code generation guts

    def get_expression_to_code_mapper(self, codegen_state):
        return self.get_expression_to_c_expression_mapper(codegen_state)

    def get_expression_to_c_expression_mapper(self, codegen_state):
        from loopy.target.c.codegen.expression import ExpressionToCExpressionMapper
        return ExpressionToCExpressionMapper(
                codegen_state, fortran_abi=self.target.fortran_abi)

    def get_c_expression_to_code_mapper(self):
        from loopy.target.c.codegen.expression import CExpressionToCodeMapper
        return CExpressionToCodeMapper()

    def get_temporary_decl(self, codegen_state, schedule_index, temp_var, decl_info):
        temp_var_decl = POD(self, decl_info.dtype, decl_info.name)

        if temp_var.read_only:
            from cgen import Const
            temp_var_decl = Const(temp_var_decl)

        if decl_info.shape:
            from cgen import ArrayOf
            ecm = self.get_expression_to_code_mapper(codegen_state)
            temp_var_decl = ArrayOf(temp_var_decl,
                    ecm(p.flattened_product(decl_info.shape),
                        prec=PREC_NONE, type_context="i"))

        return temp_var_decl

    def wrap_temporary_decl(self, decl, scope):
        return decl

    def wrap_global_constant(self, decl):
        return decl

    def get_value_arg_decl(self, name, shape, dtype, is_written):
        assert shape == ()

        result = POD(self, dtype, name)
        if not is_written:
            from cgen import Const
            result = Const(result)

        if self.target.fortran_abi:
            from cgen import Pointer
            result = Pointer(result)

        return result

    def get_global_arg_decl(self, name, shape, dtype, is_written):
        from cgen import RestrictPointer, Const

        arg_decl = RestrictPointer(POD(self, dtype, name))

        if not is_written:
            arg_decl = Const(arg_decl)

        return arg_decl

    def get_constant_arg_decl(self, name, shape, dtype, is_written):
        from loopy.target.c import POD  # uses the correct complex type
        from cgen import RestrictPointer, Const

        arg_decl = RestrictPointer(POD(self, dtype, name))

        if not is_written:
            arg_decl = Const(arg_decl)

        return arg_decl

    def emit_assignment(self, codegen_state, insn):
        kernel = codegen_state.kernel
        ecm = codegen_state.expression_to_code_mapper

        assignee_var_name, = insn.assignee_var_names()

        lhs_var = codegen_state.kernel.get_var_descriptor(assignee_var_name)
        lhs_dtype = lhs_var.dtype

        if insn.atomicity is not None:
            lhs_atomicity = [
                    a for a in insn.atomicity if a.var_name == assignee_var_name]
            assert len(lhs_atomicity) <= 1
            if lhs_atomicity:
                lhs_atomicity, = lhs_atomicity
            else:
                lhs_atomicity = None
        else:
            lhs_atomicity = None

        from loopy.kernel.data import AtomicInit, AtomicUpdate
        from loopy.expression import dtype_to_type_context

        lhs_code = ecm(insn.assignee, prec=PREC_NONE, type_context=None)
        rhs_type_context = dtype_to_type_context(kernel.target, lhs_dtype)
        if lhs_atomicity is None:
            from cgen import Assign
            return Assign(
                    lhs_code,
                    ecm(insn.expression, prec=PREC_NONE,
                        type_context=rhs_type_context,
                        needed_dtype=lhs_dtype))

        elif isinstance(lhs_atomicity, AtomicInit):
            codegen_state.seen_atomic_dtypes.add(lhs_dtype)
            return codegen_state.ast_builder.emit_atomic_init(
                    codegen_state, lhs_atomicity, lhs_var,
                    insn.assignee, insn.expression,
                    lhs_dtype, rhs_type_context)

        elif isinstance(lhs_atomicity, AtomicUpdate):
            codegen_state.seen_atomic_dtypes.add(lhs_dtype)
            return codegen_state.ast_builder.emit_atomic_update(
                    codegen_state, lhs_atomicity, lhs_var,
                    insn.assignee, insn.expression,
                    lhs_dtype, rhs_type_context)

        else:
            raise ValueError("unexpected lhs atomicity type: %s"
                    % type(lhs_atomicity).__name__)

    def emit_atomic_update(self, codegen_state, lhs_atomicity, lhs_var,
            lhs_expr, rhs_expr, lhs_dtype):
        raise NotImplementedError("atomic updates in %s" % type(self).__name__)

    def emit_atomic_init(self, codegen_state, lhs_atomicity, lhs_var,
            lhs_expr, rhs_expr, lhs_dtype):
        raise NotImplementedError("atomic inits in %s" % type(self).__name__)

    def emit_tuple_assignment(self, codegen_state, insn):
        ecm = codegen_state.expression_to_code_mapper

        from cgen import Assign, block_if_necessary
        assignments = []

        for i, (assignee, parameter) in enumerate(
                zip(insn.assignees, insn.expression.parameters)):
            lhs_code = ecm(assignee, prec=PREC_NONE, type_context=None)
            assignee_var_name = insn.assignee_var_names()[i]
            lhs_var = codegen_state.kernel.get_var_descriptor(assignee_var_name)
            lhs_dtype = lhs_var.dtype

            from loopy.expression import dtype_to_type_context
            rhs_type_context = dtype_to_type_context(
                    codegen_state.kernel.target, lhs_dtype)
            rhs_code = ecm(parameter, prec=PREC_NONE,
                    type_context=rhs_type_context, needed_dtype=lhs_dtype)

            assignments.append(Assign(lhs_code, rhs_code))

        return block_if_necessary(assignments)

    def emit_multiple_assignment(self, codegen_state, insn):
        ecm = codegen_state.expression_to_code_mapper

        from pymbolic.primitives import Variable
        from pymbolic.mapper.stringifier import PREC_NONE

        func_id = insn.expression.function
        parameters = insn.expression.parameters

        if isinstance(func_id, Variable):
            func_id = func_id.name

        assignee_var_descriptors = [
                codegen_state.kernel.get_var_descriptor(a)
                for a in insn.assignee_var_names()]

        par_dtypes = tuple(ecm.infer_type(par) for par in parameters)

        mangle_result = codegen_state.kernel.mangle_function(func_id, par_dtypes)
        if mangle_result is None:
            raise RuntimeError("function '%s' unknown--"
                    "maybe you need to register a function mangler?"
                    % func_id)

        assert mangle_result.arg_dtypes is not None

        if mangle_result.target_name == "loopy_make_tuple":
            # This shorcut avoids actually having to emit a 'make_tuple' function.
            return self.emit_tuple_assignment(codegen_state, insn)

        from loopy.expression import dtype_to_type_context
        c_parameters = [
                ecm(par, PREC_NONE,
                    dtype_to_type_context(self.target, tgt_dtype),
                    tgt_dtype).expr
                for par, par_dtype, tgt_dtype in zip(
                    parameters, par_dtypes, mangle_result.arg_dtypes)]

        from loopy.codegen import SeenFunction
        codegen_state.seen_functions.add(
                SeenFunction(func_id,
                    mangle_result.target_name,
                    mangle_result.arg_dtypes))

        from pymbolic import var
        for i, (a, tgt_dtype) in enumerate(
                zip(insn.assignees[1:], mangle_result.result_dtypes[1:])):
            if tgt_dtype != ecm.infer_type(a):
                raise LoopyError("type mismatch in %d'th (1-based) left-hand "
                        "side of instruction '%s'" % (i+1, insn.id))
            c_parameters.append(
                        # TODO Yuck: The "where-at function": &(...)
                        var("&")(
                            ecm(a, PREC_NONE,
                                dtype_to_type_context(self.target, tgt_dtype),
                                tgt_dtype).expr))

        from pymbolic import var
        result = var(mangle_result.target_name)(*c_parameters)

        # In case of no assignees, we are done
        if len(mangle_result.result_dtypes) == 0:
            from cgen import ExpressionStatement
            return ExpressionStatement(
                    CExpression(self.get_c_expression_to_code_mapper(), result))

        result = ecm.wrap_in_typecast(
                mangle_result.result_dtypes[0],
                assignee_var_descriptors[0].dtype,
                result)

        lhs_code = ecm(insn.assignees[0], prec=PREC_NONE, type_context=None)

        from cgen import Assign
        return Assign(
                lhs_code,
                CExpression(self.get_c_expression_to_code_mapper(), result))

    def emit_sequential_loop(self, codegen_state, iname, iname_dtype,
            lbound, ubound, inner):
        ecm = codegen_state.expression_to_code_mapper

        from pymbolic import var
        from pymbolic.primitives import Comparison
        from pymbolic.mapper.stringifier import PREC_NONE
        from cgen import For, InlineInitializer

        return For(
                InlineInitializer(
                    POD(self, iname_dtype, iname),
                    ecm(lbound, PREC_NONE, "i")),
                ecm(
                    Comparison(
                        var(iname),
                        "<=",
                        ubound),
                    PREC_NONE, "i"),
                "++%s" % iname,
                inner)

    def emit_initializer(self, codegen_state, dtype, name, val_str, is_const):
        decl = POD(self, dtype, name)

        from cgen import Initializer, Const

        if is_const:
            decl = Const(decl)

        return Initializer(decl, val_str)

    def emit_blank_line(self):
        from cgen import Line
        return Line()

    def emit_comment(self, s):
        from cgen import Comment
        return Comment(s)

    @property
    def can_implement_conditionals(self):
        return True

    def emit_if(self, condition_str, ast):
        from cgen import If
        return If(condition_str, ast)

    # }}}

    def process_ast(self, node):
        sc = ASTSubscriptCollector()
        sc(node)
        return node


# {{{ header generation

class CFunctionDeclExtractor(CASTIdentityMapper):
    def __init__(self):
        self.decls = []

    def map_expression(self, expr):
        return expr

    def map_function_decl_wrapper(self, node):
        self.decls.append(node.subdecl)
        return super(CFunctionDeclExtractor, self)\
                .map_function_decl_wrapper(node)


def generate_header(kernel, codegen_result=None):
    """
    :arg kernel: a :class:`loopy.LoopKernel`
    :arg codegen_result: an instance of :class:`loopy.CodeGenerationResult`
    :returns: a list of AST nodes (which may have :func:`str`
        called on them to produce a string) representing
        function declarations for the generated device
        functions.
    """

    if not isinstance(kernel.target, CTarget):
        raise LoopyError(
                'Header generation for non C-based languages are not implemented')

    if codegen_result is None:
        from loopy.codegen import generate_code_v2
        codegen_result = generate_code_v2(kernel)

    fde = CFunctionDeclExtractor()
    for dev_prg in codegen_result.device_programs:
        fde(dev_prg.ast)

    return fde.decls

# }}}

# vim: foldmethod=marker<|MERGE_RESOLUTION|>--- conflicted
+++ resolved
@@ -262,9 +262,8 @@
     hash_fields = TargetBase.hash_fields + ("fortran_abi",)
     comparison_fields = TargetBase.comparison_fields + ("fortran_abi",)
 
-    def __init__(self, fortran_abi=False, compiler=None):
+    def __init__(self, fortran_abi=False):
         self.fortran_abi = fortran_abi
-        self.compiler = compiler
         super(CTarget, self).__init__()
 
     def split_kernel_at_global_barriers(self):
@@ -305,12 +304,7 @@
         return None  # TODO: ???
 
     def get_kernel_executor(self, knl, *args, **kwargs):
-<<<<<<< HEAD
-        from loopy.target.c.c_execution import CKernelExecutor
-        return CKernelExecutor(knl, compiler=self.compiler)
-=======
         raise NotImplementedError()
->>>>>>> 28b164f3
 
     # }}}
 
