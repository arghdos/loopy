--- conflicted
+++ resolved
@@ -1631,16 +1631,11 @@
     knl(queue, out_host=True)
 
 
-<<<<<<< HEAD
 def test_if_else(ctx_factory):
-=======
-def test_tight_loop_bounds(ctx_factory):
->>>>>>> f02699e7
     ctx = ctx_factory()
     queue = cl.CommandQueue(ctx)
 
     knl = lp.make_kernel(
-<<<<<<< HEAD
             "{ [i]: 0<=i<50}",
             """
             if i % 3 == 0
@@ -1664,7 +1659,13 @@
     out_ref[2::3] = 3
 
     assert np.array_equal(out_ref, out)
-=======
+
+
+def test_tight_loop_bounds(ctx_factory):
+    ctx = ctx_factory()
+    queue = cl.CommandQueue(ctx)
+
+    knl = lp.make_kernel(
         ["{ [i] : 0 <= i <= 5 }",
          "[i] -> { [j] : 2 * i - 2 < j <= 2 * i and 0 <= j <= 9 }"],
         """
@@ -1708,7 +1709,6 @@
         "j <= (lid(0) == 0 && -1 + gid(0) == 0 ? 9 : 2 * lid(0)); ++j)"
 
     assert for_loop in cgr.device_code()
->>>>>>> f02699e7
 
 
 if __name__ == "__main__":
