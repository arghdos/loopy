--- conflicted
+++ resolved
@@ -1515,6 +1515,7 @@
 
     lp.auto_test_vs_ref(ref_knl, ctx, knl)
 
+
 def test_unr_and_conditionals(ctx_factory):
     ctx = ctx_factory()
 
@@ -1537,33 +1538,7 @@
 
     lp.auto_test_vs_ref(ref_knl, ctx, knl)
 
-<<<<<<< HEAD
-=======
-
-def test_unr_and_conditionals(ctx_factory):
-    ctx = ctx_factory()
-
-    knl = lp.make_kernel('{[k]: 0<=k<n}}',
-         """
-         for k
-             <> Tcond[k] = T[k] < 0.5
-             if Tcond[k]
-                 cp[k] = 2 * T[k] + Tcond[k]
-             end
-         end
-         """)
-
-    knl = lp.fix_parameters(knl, n=200)
-    knl = lp.add_and_infer_dtypes(knl, {"T": np.float32})
-
-    ref_knl = knl
-
-    knl = lp.split_iname(knl, 'k', 2, inner_tag='unr')
-
-    lp.auto_test_vs_ref(ref_knl, ctx, knl)
-
-
->>>>>>> f1b46808
+
 def test_constant_array_args(ctx_factory):
     ctx = ctx_factory()
 
@@ -1581,9 +1556,6 @@
 
     knl = lp.fix_parameters(knl, n=200)
 
-<<<<<<< HEAD
-    print(lp.generate_code_v2(knl).device_code())
-=======
     lp.auto_test_vs_ref(knl, ctx, knl)
 
 
@@ -1613,7 +1585,6 @@
     evt, (a2,) = knl(queue, out_host=True)
 
     assert np.array_equal(a, a2)
->>>>>>> f1b46808
 
 
 if __name__ == "__main__":
