from __future__ import division, absolute_import, print_function

__copyright__ = "Copyright (C) 2012 Andreas Kloeckner"

__license__ = """
Permission is hereby granted, free of charge, to any person obtaining a copy
of this software and associated documentation files (the "Software"), to deal
in the Software without restriction, including without limitation the rights
to use, copy, modify, merge, publish, distribute, sublicense, and/or sell
copies of the Software, and to permit persons to whom the Software is
furnished to do so, subject to the following conditions:

The above copyright notice and this permission notice shall be included in
all copies or substantial portions of the Software.

THE SOFTWARE IS PROVIDED "AS IS", WITHOUT WARRANTY OF ANY KIND, EXPRESS OR
IMPLIED, INCLUDING BUT NOT LIMITED TO THE WARRANTIES OF MERCHANTABILITY,
FITNESS FOR A PARTICULAR PURPOSE AND NONINFRINGEMENT. IN NO EVENT SHALL THE
AUTHORS OR COPYRIGHT HOLDERS BE LIABLE FOR ANY CLAIM, DAMAGES OR OTHER
LIABILITY, WHETHER IN AN ACTION OF CONTRACT, TORT OR OTHERWISE, ARISING FROM,
OUT OF OR IN CONNECTION WITH THE SOFTWARE OR THE USE OR OTHER DEALINGS IN
THE SOFTWARE.
"""

import six
from six.moves import range

import sys
import numpy as np
import loopy as lp
import pyopencl as cl
import pyopencl.clmath  # noqa
import pyopencl.clrandom  # noqa
import pytest

import logging
logger = logging.getLogger(__name__)

try:
    import faulthandler
except ImportError:
    pass
else:
    faulthandler.enable()

from pyopencl.tools import pytest_generate_tests_for_pyopencl \
        as pytest_generate_tests

__all__ = [
        "pytest_generate_tests",
        "cl"  # 'cl.create_some_context'
        ]


def test_globals_decl_once_with_multi_subprogram(ctx_factory):
    ctx = ctx_factory()
    queue = cl.CommandQueue(ctx)
    np.random.seed(17)
    a = np.random.randn(16)
    cnst = np.random.randn(16)
    knl = lp.make_kernel(
            "{[i, ii]: 0<=i, ii<n}",
            """
            out[i] = a[i]+cnst[i]{id=first}
            out[ii] = 2*out[ii]+cnst[ii]{id=second}
            """,
            [lp.TemporaryVariable(
                'cnst', shape=('n'), initializer=cnst,
                scope=lp.temp_var_scope.GLOBAL,
                read_only=True), '...'])
    knl = lp.fix_parameters(knl, n=16)
    knl = lp.add_barrier(knl, "id:first", "id:second")

    knl = lp.split_iname(knl, "i", 2, outer_tag="g.0", inner_tag="l.0")
    knl = lp.split_iname(knl, "ii", 2, outer_tag="g.0", inner_tag="l.0")
    evt, (out,) = knl(queue, a=a)
    assert np.linalg.norm(out-((2*(a+cnst)+cnst))) <= 1e-15


def test_complicated_subst(ctx_factory):
    #ctx = ctx_factory()

    knl = lp.make_kernel(
            "{[i]: 0<=i<n}",
            """
                f(x) := x*a[x]
                g(x) := 12 + f(x)
                h(x) := 1 + g(x) + 20*g$two(x)

                a[i] = h$one(i) * h$two(i)
                """)

    knl = lp.expand_subst(knl, "... > id:h and tag:two > id:g and tag:two")

    print(knl)

    sr_keys = list(knl.substitutions.keys())
    for letter, how_many in [
            ("f", 1),
            ("g", 1),
            ("h", 2)
            ]:
        substs_with_letter = sum(1 for k in sr_keys if k.startswith(letter))
        assert substs_with_letter == how_many


def test_type_inference_no_artificial_doubles(ctx_factory):
    ctx = ctx_factory()

    knl = lp.make_kernel(
            "{[i]: 0<=i<n}",
            """
                <> bb = a[i] - b[i]
                c[i] = bb
                """,
            [
                lp.GlobalArg("a", np.float32, shape=("n",)),
                lp.GlobalArg("b", np.float32, shape=("n",)),
                lp.GlobalArg("c", np.float32, shape=("n",)),
                lp.ValueArg("n", np.int32),
                ],
            assumptions="n>=1")

    knl = lp.preprocess_kernel(knl, ctx.devices[0])
    for k in lp.generate_loop_schedules(knl):
        code = lp.generate_code(k)
        assert "double" not in code


def test_type_inference_with_type_dependencies():
    knl = lp.make_kernel(
            "{[i]: i=0}",
            """
            <>a = 99
            a = a + 1
            <>b = 0
            <>c = 1
            b = b + c + 1.0
            c = b + c
            <>d = b + 2 + 1j
            """,
            "...")
    knl = lp.infer_unknown_types(knl)

    from loopy.types import to_loopy_type
    assert knl.temporary_variables["a"].dtype == to_loopy_type(np.int32)
    assert knl.temporary_variables["b"].dtype == to_loopy_type(np.float32)
    assert knl.temporary_variables["c"].dtype == to_loopy_type(np.float32)
    assert knl.temporary_variables["d"].dtype == to_loopy_type(np.complex128)


def test_sized_and_complex_literals(ctx_factory):
    ctx = ctx_factory()

    knl = lp.make_kernel(
            "{[i]: 0<=i<n}",
            """
                <> aa = 5jf
                <> bb = 5j
                a[i] = imag(aa)
                b[i] = imag(bb)
                c[i] = 5f
                """,
            [
                lp.GlobalArg("a", np.float32, shape=("n",)),
                lp.GlobalArg("b", np.float32, shape=("n",)),
                lp.GlobalArg("c", np.float32, shape=("n",)),
                lp.ValueArg("n", np.int32),
                ],
            assumptions="n>=1")

    lp.auto_test_vs_ref(knl, ctx, knl, parameters=dict(n=5))


def test_simple_side_effect(ctx_factory):
    ctx = ctx_factory()

    knl = lp.make_kernel(
            "{[i,j]: 0<=i,j<100}",
            """
                a[i] = a[i] + 1
                """,
            [lp.GlobalArg("a", np.float32, shape=(100,))]
            )

    knl = lp.preprocess_kernel(knl, ctx.devices[0])
    kernel_gen = lp.generate_loop_schedules(knl)

    for gen_knl in kernel_gen:
        print(gen_knl)
        compiled = lp.CompiledKernel(ctx, gen_knl)
        print(compiled.get_code())


def test_owed_barriers(ctx_factory):
    ctx = ctx_factory()

    knl = lp.make_kernel(
            "{[i]: 0<=i<100}",
            [
                "<float32> z[i] = a[i]"
                ],
            [lp.GlobalArg("a", np.float32, shape=(100,))]
            )

    knl = lp.tag_inames(knl, dict(i="l.0"))

    knl = lp.preprocess_kernel(knl, ctx.devices[0])
    kernel_gen = lp.generate_loop_schedules(knl)

    for gen_knl in kernel_gen:
        compiled = lp.CompiledKernel(ctx, gen_knl)
        print(compiled.get_code())


def test_wg_too_small(ctx_factory):
    ctx = ctx_factory()

    knl = lp.make_kernel(
            "{[i]: 0<=i<100}",
            [
                "<float32> z[i] = a[i] {id=copy}"
                ],
            [lp.GlobalArg("a", np.float32, shape=(100,))],
            local_sizes={0: 16})

    knl = lp.tag_inames(knl, dict(i="l.0"))

    knl = lp.preprocess_kernel(knl, ctx.devices[0])
    kernel_gen = lp.generate_loop_schedules(knl)

    import pytest
    for gen_knl in kernel_gen:
        with pytest.raises(RuntimeError):
            lp.CompiledKernel(ctx, gen_knl).get_code()


def test_multi_cse(ctx_factory):
    ctx = ctx_factory()

    knl = lp.make_kernel(
            "{[i]: 0<=i<100}",
            [
                "<float32> z[i] = a[i] + a[i]**2"
                ],
            [lp.GlobalArg("a", np.float32, shape=(100,))],
            local_sizes={0: 16})

    knl = lp.split_iname(knl, "i", 16, inner_tag="l.0")
    knl = lp.add_prefetch(knl, "a", [])

    knl = lp.preprocess_kernel(knl, ctx.devices[0])
    kernel_gen = lp.generate_loop_schedules(knl)

    for gen_knl in kernel_gen:
        compiled = lp.CompiledKernel(ctx, gen_knl)
        print(compiled.get_code())


# {{{ code generator fuzzing

def make_random_value():
    from random import randrange, uniform
    v = randrange(3)
    if v == 0:
        while True:
            z = randrange(-1000, 1000)
            if z:
                return z

    elif v == 1:
        return uniform(-10, 10)
    else:
        cval = uniform(-10, 10) + 1j*uniform(-10, 10)
        if randrange(0, 2) == 0:
            return np.complex128(cval)
        else:
            return np.complex128(cval)


def make_random_expression(var_values, size):
    from random import randrange
    import pymbolic.primitives as p
    v = randrange(1500)
    size[0] += 1
    if v < 500 and size[0] < 40:
        term_count = randrange(2, 5)
        if randrange(2) < 1:
            cls = p.Sum
        else:
            cls = p.Product
        return cls(tuple(
            make_random_expression(var_values, size)
            for i in range(term_count)))
    elif v < 750:
        return make_random_value()
    elif v < 1000:
        var_name = "var_%d" % len(var_values)
        assert var_name not in var_values
        var_values[var_name] = make_random_value()
        return p.Variable(var_name)
    elif v < 1250:
        # Cannot use '-' because that destroys numpy constants.
        return p.Sum((
            make_random_expression(var_values, size),
            - make_random_expression(var_values, size)))
    elif v < 1500:
        # Cannot use '/' because that destroys numpy constants.
        return p.Quotient(
                make_random_expression(var_values, size),
                make_random_expression(var_values, size))


def generate_random_fuzz_examples(count):
    for i in range(count):
        size = [0]
        var_values = {}
        expr = make_random_expression(var_values, size)
        yield expr, var_values


def test_fuzz_code_generator(ctx_factory):
    ctx = ctx_factory()
    queue = cl.CommandQueue(ctx)

    if ctx.devices[0].platform.vendor.startswith("Advanced Micro"):
        pytest.skip("crashes on AMD 15.12")

    #from expr_fuzz import get_fuzz_examples
    #for expr, var_values in get_fuzz_examples():
    for expr, var_values in generate_random_fuzz_examples(50):
        from pymbolic import evaluate
        try:
            true_value = evaluate(expr, var_values)
        except ZeroDivisionError:
            continue

        def get_dtype(x):
            if isinstance(x, (complex, np.complexfloating)):
                return np.complex128
            else:
                return np.float64

        knl = lp.make_kernel("{ : }",
                [lp.Assignment("value", expr)],
                [lp.GlobalArg("value", np.complex128, shape=())]
                + [
                    lp.ValueArg(name, get_dtype(val))
                    for name, val in six.iteritems(var_values)
                    ])
        ck = lp.CompiledKernel(ctx, knl)
        evt, (lp_value,) = ck(queue, out_host=True, **var_values)
        err = abs(true_value-lp_value)/abs(true_value)
        if abs(err) > 1e-10:
            print(80*"-")
            print("WRONG: rel error=%g" % err)
            print("true=%r" % true_value)
            print("loopy=%r" % lp_value)
            print(80*"-")
            print(ck.get_code())
            print(80*"-")
            print(var_values)
            print(80*"-")
            print(repr(expr))
            print(80*"-")
            print(expr)
            print(80*"-")
            1/0

# }}}


def test_bare_data_dependency(ctx_factory):
    dtype = np.dtype(np.float32)
    ctx = ctx_factory()
    queue = cl.CommandQueue(ctx)

    knl = lp.make_kernel(
            [
                "[znirp] -> {[i]: 0<=i<znirp}",
                ],
            [
                "<> znirp = n",
                "a[i] = 1",
                ],
            [
                lp.GlobalArg("a", dtype, shape=("n"), order="C"),
                lp.ValueArg("n", np.int32),
                ])

    cknl = lp.CompiledKernel(ctx, knl)
    n = 20000
    evt, (a,) = cknl(queue, n=n, out_host=True)

    assert a.shape == (n,)
    assert (a == 1).all()


# {{{ test race detection

@pytest.mark.skipif("sys.version_info < (2,6)")
def test_ilp_write_race_detection_global(ctx_factory):
    ctx = ctx_factory()

    knl = lp.make_kernel(
            "[n] -> {[i,j]: 0<=i,j<n }",
            [
                "a[i] = 5+i+j",
                ],
            [
                lp.GlobalArg("a", np.float32),
                lp.ValueArg("n", np.int32, approximately=1000),
                ],
            assumptions="n>=1")

    knl = lp.tag_inames(knl, dict(j="ilp"))

    knl = lp.preprocess_kernel(knl, ctx.devices[0])

    with lp.CacheMode(False):
        from loopy.diagnostic import WriteRaceConditionWarning
        from warnings import catch_warnings
        with catch_warnings(record=True) as warn_list:
            list(lp.generate_loop_schedules(knl))

            assert any(isinstance(w.message, WriteRaceConditionWarning)
                    for w in warn_list)


def test_ilp_write_race_avoidance_local(ctx_factory):
    ctx = ctx_factory()

    knl = lp.make_kernel(
            "{[i,j]: 0<=i<16 and 0<=j<17 }",
            [
                "<> a[i] = 5+i+j",
                ],
            [])

    knl = lp.tag_inames(knl, dict(i="l.0", j="ilp"))

    knl = lp.preprocess_kernel(knl, ctx.devices[0])
    for k in lp.generate_loop_schedules(knl):
        assert k.temporary_variables["a"].shape == (16, 17)


def test_ilp_write_race_avoidance_private(ctx_factory):
    ctx = ctx_factory()

    knl = lp.make_kernel(
            "{[j]: 0<=j<16 }",
            [
                "<> a = 5+j",
                ],
            [])

    knl = lp.tag_inames(knl, dict(j="ilp"))

    knl = lp.preprocess_kernel(knl, ctx.devices[0])
    for k in lp.generate_loop_schedules(knl):
        assert k.temporary_variables["a"].shape == (16,)

# }}}


def test_write_parameter(ctx_factory):
    dtype = np.float32
    ctx = ctx_factory()

    knl = lp.make_kernel(
            "{[i,j]: 0<=i,j<n }",
            """
                a = sum((i,j), i*j)
                b = sum(i, sum(j, i*j))
                n = 15
                """,
            [
                lp.GlobalArg("a", dtype, shape=()),
                lp.GlobalArg("b", dtype, shape=()),
                lp.ValueArg("n", np.int32, approximately=1000),
                ],
            assumptions="n>=1")

    import pytest
    with pytest.raises(RuntimeError):
        lp.CompiledKernel(ctx, knl).get_code()


# {{{ arg guessing

def test_arg_shape_guessing(ctx_factory):
    ctx = ctx_factory()

    knl = lp.make_kernel(
            "{[i,j]: 0<=i,j<n }",
            """
                a = 1.5 + sum((i,j), i*j)
                b[i, j] = i*j
                c[i+j, j] = b[j,i]
                """,
            [
                lp.GlobalArg("a", shape=lp.auto),
                lp.GlobalArg("b", shape=lp.auto),
                lp.GlobalArg("c", shape=lp.auto),
                lp.ValueArg("n"),
                ],
            assumptions="n>=1")

    print(knl)
    print(lp.CompiledKernel(ctx, knl).get_highlighted_code())


def test_arg_guessing(ctx_factory):
    ctx = ctx_factory()

    knl = lp.make_kernel(
            "{[i,j]: 0<=i,j<n }",
            """
                a = 1.5 + sum((i,j), i*j)
                b[i, j] = i*j
                c[i+j, j] = b[j,i]
                """,
            assumptions="n>=1")

    print(knl)
    print(lp.CompiledKernel(ctx, knl).get_highlighted_code())


def test_arg_guessing_with_reduction(ctx_factory):
    #logging.basicConfig(level=logging.DEBUG)
    ctx = ctx_factory()

    knl = lp.make_kernel(
            "{[i,j]: 0<=i,j<n }",
            """
                a = 1.5 + simul_reduce(sum, (i,j), i*j)
                d = 1.5 + simul_reduce(sum, (i,j), b[i,j])
                b[i, j] = i*j
                c[i+j, j] = b[j,i]
                """,
            assumptions="n>=1")

    print(knl)
    print(lp.CompiledKernel(ctx, knl).get_highlighted_code())


def test_unknown_arg_shape(ctx_factory):
    ctx = ctx_factory()
    from loopy.target.pyopencl import PyOpenCLTarget
    from loopy.compiled import CompiledKernel
    bsize = [256, 0]

    knl = lp.make_kernel(
        "{[i,j]: 0<=i<n and 0<=j<m}",
        """
        for i
            <int32> gid = i/256
            <int32> start = gid*256
            for j
                a[start + j] = a[start + j] + j
            end
        end
        """,
        seq_dependencies=True,
        name="uniform_l",
        target=PyOpenCLTarget(),
        assumptions="m<=%d and m>=1 and n mod %d = 0" % (bsize[0], bsize[0]))

    knl = lp.add_and_infer_dtypes(knl, dict(a=np.float32))
    kernel_info = CompiledKernel(ctx, knl).kernel_info(frozenset())  # noqa

# }}}


def test_nonlinear_index(ctx_factory):
    ctx = ctx_factory()

    knl = lp.make_kernel(
            "{[i,j]: 0<=i,j<n }",
            """
                a[i*i] = 17
                """,
            [
                lp.GlobalArg("a", shape="n"),
                lp.ValueArg("n"),
                ],
            assumptions="n>=1")

    print(knl)
    print(lp.CompiledKernel(ctx, knl).get_highlighted_code())


def test_offsets_and_slicing(ctx_factory):
    ctx = ctx_factory()
    queue = cl.CommandQueue(ctx)

    n = 20

    knl = lp.make_kernel(
            "{[i,j]: 0<=i<n and 0<=j<m }",
            """
                b[i,j] = 2*a[i,j]
                """,
            assumptions="n>=1 and m>=1",
            default_offset=lp.auto)

    knl = lp.tag_data_axes(knl, "a,b", "stride:auto,stride:1")

    cknl = lp.CompiledKernel(ctx, knl)

    a_full = cl.clrandom.rand(queue, (n, n), np.float64)
    a_full_h = a_full.get()
    b_full = cl.clrandom.rand(queue, (n, n), np.float64)
    b_full_h = b_full.get()

    a_sub = (slice(3, 10), slice(5, 10))
    a = a_full[a_sub]

    b_sub = (slice(3+3, 10+3), slice(5+4, 10+4))
    b = b_full[b_sub]

    b_full_h[b_sub] = 2*a_full_h[a_sub]

    print(cknl.get_highlighted_code({"a": a.dtype}))
    cknl(queue, a=a, b=b)

    import numpy.linalg as la
    assert la.norm(b_full.get() - b_full_h) < 1e-13


def test_per_axis_offset(ctx_factory):
    ctx = ctx_factory()
    queue = cl.CommandQueue(ctx)
    # precomputed
    knl = lp.make_kernel(["{[j]: 0 <= j < 10}", "{[i]: 0 <= i < 20}"],
                   """
                   for j
                       for i
                            a[j, i] = i
                       end
                   end
                   """,
                   [lp.GlobalArg(
                        'a', shape=(20, 20), offset='offset * 20', order='C'),
                    lp.ValueArg('offset', dtype=np.int32)])

    _, (a,) = knl(queue, offset=0, out_host=True)
    _, (a,) = knl(queue, offset=10, a=a)

    assert np.all(np.apply_along_axis(np.array_equal, 1, a, np.arange(20)))

    # axis specific
    args = knl.args[:]
    args[0] = lp.GlobalArg('a', shape=(20, 20), offset=('offset', 0), order='C')
    knl = knl.copy(args=args)

    _, (a,) = knl(queue, offset=0, out_host=True)
    _, (a,) = knl(queue, offset=10, a=a)

    assert np.all(np.apply_along_axis(np.array_equal, 1, a, np.arange(20)))

    # unique
    knl = knl.copy(args=[lp.GlobalArg(
        'a', shape=(20, 20), offset=lp.auto, order='C')])

    _, (a,) = knl(queue, a_offset=0, out_host=True)
    _, (a,) = knl(queue, a_offset=10 * 20, a=a)

    assert np.all(np.apply_along_axis(np.array_equal, 1, a, np.arange(20)))


def test_per_axis_offset_split():
    knl = lp.make_kernel(["{[j]: 0 <= j < 10}", "{[i]: 0 <= i < 20}"],
                   """
                   for j
                       for i
                            a[j, i] = i
                       end
                   end
                   """,
                   [lp.GlobalArg('a', shape=(20, 20), offset=('offset', 0),
                                 order='C'),
                    lp.ValueArg('offset', dtype=np.int32)])

    from loopy.symbolic import is_tuple_of_expressions_equal as istoee
    from loopy.kernel.array import _pymbolic_parse_if_necessary

    offsets = tuple(_pymbolic_parse_if_necessary(x)
                    for x in ('offset // 4', 'offset % 4', 0))
    knl2 = lp.split_array_axis(knl, 'a', 0, 4, order='C')
    assert istoee(knl2.args[0].offset, offsets)

    offsets = tuple(_pymbolic_parse_if_necessary(x)
                    for x in ('offset % 4', 'offset // 4', 0))
    knl2 = lp.split_array_axis(knl, 'a', 0, 4, order='F')
    assert istoee(knl2.args[0].offset, offsets)


def test_per_axis_offset_remove_unused():
    knl = lp.make_kernel(["{[j]: 0 <= j < 10}", "{[i]: 0 <= i < 20}"],
               """
               for j
                   for i
                        a[j, i] = i
                   end
               end
               """,
               [lp.GlobalArg('a', shape=('size', 20), offset=('offset', 0),
                             order='C'),
                lp.GlobalArg('b', shape=(20, 20), offset=('offset', 0),
                             order='C'),
                lp.ValueArg('offset', dtype=np.int32),
                lp.ValueArg('size', dtype=np.int32)])
    knl = lp.remove_unused_arguments(knl)
    assert not any(arg.name == 'b' for arg in knl.args)


def test_per_axis_offset_bad():
    from loopy.diagnostic import LoopyError
    with pytest.raises(LoopyError):
        lp.GlobalArg('a', shape=('size', 20), offset=('offset', 0, 'bad'),
                                 order='C')

    with pytest.raises(LoopyError):
        lp.GlobalArg('a', offset=('bad', 'bad'))


def test_vector_ilp_with_prefetch(ctx_factory):
    ctx = ctx_factory()

    knl = lp.make_kernel(
            "{ [i]: 0<=i<n }",
            "out[i] = 2*a[i]",
            [
                # Tests that comma'd arguments interoperate with
                # argument guessing.
                lp.GlobalArg("out,a", np.float32, shape=lp.auto),
                "..."
                ])

    knl = lp.split_iname(knl, "i", 128, inner_tag="l.0")
    knl = lp.split_iname(knl, "i_outer", 4, outer_tag="g.0", inner_tag="ilp")
    knl = lp.add_prefetch(knl, "a", ["i_inner", "i_outer_inner"])

    cknl = lp.CompiledKernel(ctx, knl)
    cknl.kernel_info()

    import re
    code = cknl.get_code()
    assert len(list(re.finditer("barrier", code))) == 1


def test_c_instruction(ctx_factory):
    #logging.basicConfig(level=logging.DEBUG)
    ctx = ctx_factory()

    knl = lp.make_kernel(
            "{[i,j]: 0<=i,j<n }",
            [
                lp.CInstruction("i,j", """
                    x = sin((float) i*j);
                    """, assignees="x"),
                "a[i,j] = x",
                ],
            [
                lp.GlobalArg("a", shape=lp.auto, dtype=np.float32),
                lp.TemporaryVariable("x", np.float32),
                "...",
                ],
            assumptions="n>=1")

    knl = lp.split_iname(knl, "i", 128, outer_tag="g.0", inner_tag="l.0")

    print(knl)
    print(lp.CompiledKernel(ctx, knl).get_highlighted_code())


def test_dependent_domain_insn_iname_finding(ctx_factory):
    ctx = ctx_factory()

    knl = lp.make_kernel([
            "{[isrc_box]: 0<=isrc_box<nsrc_boxes}",
            "{[isrc,idim]: isrc_start<=isrc<isrc_end and 0<=idim<dim}",
            ],
            """
                <> src_ibox = source_boxes[isrc_box]
                <> isrc_start = box_source_starts[src_ibox]
                <> isrc_end = isrc_start+box_source_counts_nonchild[src_ibox]
                <> strength = strengths[isrc] {id=set_strength}
                """,
            [
                lp.GlobalArg("box_source_starts,box_source_counts_nonchild",
                    None, shape=None),
                lp.GlobalArg("strengths",
                    None, shape="nsources"),
                "..."])

    print(knl)
    assert "isrc_box" in knl.insn_inames("set_strength")

    print(lp.CompiledKernel(ctx, knl).get_highlighted_code(
            dict(
                source_boxes=np.int32,
                box_source_starts=np.int32,
                box_source_counts_nonchild=np.int32,
                strengths=np.float64,
                nsources=np.int32,
                )))


def test_inames_deps_from_write_subscript(ctx_factory):
    knl = lp.make_kernel(
            "{[i,j]: 0<=i,j<n}",
            """
                <> src_ibox = source_boxes[i]
                <int32> something = 5
                a[src_ibox] = sum(j, something) {id=myred}
                """,
            [
                lp.GlobalArg("box_source_starts,box_source_counts_nonchild,a",
                    None, shape=None),
                "..."])

    print(knl)
    assert "i" in knl.insn_inames("myred")


def test_modulo_indexing(ctx_factory):
    ctx = ctx_factory()

    knl = lp.make_kernel(
            "{[i,j]: 0<=i<n and 0<=j<5}",
            """
                b[i] = sum(j, a[(i+j)%n])
                """,
            [
                lp.GlobalArg("a", None, shape="n"),
                "..."
                ]
            )

    print(knl)
    print(lp.CompiledKernel(ctx, knl).get_highlighted_code(
            dict(
                a=np.float32,
                )))


@pytest.mark.parametrize("vec_len", [2, 3, 4, 8, 16])
def test_vector_types(ctx_factory, vec_len):
    ctx = ctx_factory()

    knl = lp.make_kernel(
            "{ [i,j]: 0<=i<n and 0<=j<vec_len }",
            "out[i,j] = 2*a[i,j]",
            [
                lp.GlobalArg("a", np.float32, shape=lp.auto),
                lp.GlobalArg("out", np.float32, shape=lp.auto),
                "..."
                ])

    knl = lp.fix_parameters(knl, vec_len=vec_len)

    ref_knl = knl

    knl = lp.tag_data_axes(knl, "out", "c,vec")
    knl = lp.tag_inames(knl, dict(j="unr"))

    knl = lp.split_iname(knl, "i", 128, outer_tag="g.0", inner_tag="l.0")

    lp.auto_test_vs_ref(ref_knl, ctx, knl,
            parameters=dict(
                n=20000
                ))


def test_conditional(ctx_factory):
    #logging.basicConfig(level=logging.DEBUG)
    ctx = ctx_factory()

    knl = lp.make_kernel(
            "{ [i,j]: 0<=i,j<n }",
            """
                <> my_a = a[i,j] {id=read_a}
                <> a_less_than_zero = my_a < 0 {dep=read_a,inames=i:j}
                my_a = 2*my_a {id=twice_a,dep=read_a,if=a_less_than_zero}
                my_a = my_a+1 {id=aplus,dep=twice_a,if=a_less_than_zero}
                out[i,j] = 2*my_a {dep=aplus}
                """,
            [
                lp.GlobalArg("a", np.float32, shape=lp.auto),
                lp.GlobalArg("out", np.float32, shape=lp.auto),
                "..."
                ])

    ref_knl = knl

    lp.auto_test_vs_ref(ref_knl, ctx, knl,
            parameters=dict(
                n=200
                ))


def test_ilp_loop_bound(ctx_factory):
    # The salient bit of this test is that a joint bound on (outer, inner)
    # from a split occurs in a setting where the inner loop has been ilp'ed.
    # In 'normal' parallel loops, the inner index is available for conditionals
    # throughout. In ILP'd loops, not so much.

    ctx = ctx_factory()
    knl = lp.make_kernel(
            "{ [i,j,k]: 0<=i,j,k<n }",
            """
            out[i,k] = sum(j, a[i,j]*b[j,k])
            """,
            [
                lp.GlobalArg("a,b", np.float32, shape=lp.auto),
                "...",
                ],
            assumptions="n>=1")

    ref_knl = knl

    knl = lp.prioritize_loops(knl, "j,i,k")
    knl = lp.split_iname(knl,  "k", 4, inner_tag="ilp")

    lp.auto_test_vs_ref(ref_knl, ctx, knl,
            parameters=dict(
                n=200
                ))


def test_arg_shape_uses_assumptions(ctx_factory):
    # If arg shape determination does not use assumptions, then it won't find a
    # static shape for out, which is at least 1 x 1 in size, but otherwise of
    # size n x n.

    lp.make_kernel(
            "{ [i,j]: 0<=i,j<n }",
            """
            out[i,j] = 2*a[i,j]
            out[0,0] = 13.0
            """, assumptions="n>=1")


def test_slab_decomposition_does_not_double_execute(ctx_factory):
    ctx = ctx_factory()
    queue = cl.CommandQueue(ctx)

    knl = lp.make_kernel(
        "{ [i]: 0<=i<n }",
        "a[i] = 2*a[i]",
        assumptions="n>=1")

    ref_knl = knl

    for outer_tag in ["for", "g.0"]:
        knl = ref_knl
        knl = lp.split_iname(knl, "i", 4, slabs=(0, 1), inner_tag="unr",
                outer_tag=outer_tag)
        knl = lp.prioritize_loops(knl, "i_outer")

        a = cl.array.empty(queue, 20, np.float32)
        a.fill(17)
        a_ref = a.copy()
        a_knl = a.copy()

        knl = lp.set_options(knl, write_cl=True)
        print("TEST-----------------------------------------")
        knl(queue, a=a_knl)
        print("REF-----------------------------------------")
        ref_knl(queue, a=a_ref)
        print("DONE-----------------------------------------")

        print("REF", a_ref)
        print("KNL", a_knl)
        assert (a_ref == a_knl).get().all()

        print("_________________________________")


def test_multiple_writes_to_local_temporary():
    # Loopy would previously only handle barrier insertion correctly if exactly
    # one instruction wrote to each local temporary. This tests that multiple
    # writes are OK.

    knl = lp.make_kernel(
        "{[i,e]: 0<=i<5 and 0<=e<nelements}",
        """
        <> temp[i, 0] = 17
        temp[i, 1] = 15
        """)
    knl = lp.tag_inames(knl, dict(i="l.0"))

    knl = lp.preprocess_kernel(knl)
    for k in lp.generate_loop_schedules(knl):
        code, _ = lp.generate_code(k)
        print(code)


def test_make_copy_kernel(ctx_factory):
    ctx = ctx_factory()
    queue = cl.CommandQueue(ctx)

    intermediate_format = "f,f,sep"

    a1 = np.random.randn(1024, 4, 3)

    cknl1 = lp.make_copy_kernel(intermediate_format)

    cknl1 = lp.fix_parameters(cknl1, n2=3)

    cknl1 = lp.set_options(cknl1, write_cl=True)
    evt, a2 = cknl1(queue, input=a1)

    cknl2 = lp.make_copy_kernel("c,c,c", intermediate_format)
    cknl2 = lp.fix_parameters(cknl2, n2=3)

    evt, a3 = cknl2(queue, input=a2)

    assert (a1 == a3).all()


def test_auto_test_can_detect_problems(ctx_factory):
    ctx = ctx_factory()

    ref_knl = lp.make_kernel(
        "{[i,j]: 0<=i,j<n}",
        """
        a[i,j] = 25
        """)

    knl = lp.make_kernel(
        "{[i]: 0<=i<n}",
        """
        a[i,i] = 25
        """)

    ref_knl = lp.add_and_infer_dtypes(ref_knl, dict(a=np.float32))
    knl = lp.add_and_infer_dtypes(knl, dict(a=np.float32))

    from loopy.diagnostic import AutomaticTestFailure
    with pytest.raises(AutomaticTestFailure):
        lp.auto_test_vs_ref(
                ref_knl, ctx, knl,
                parameters=dict(n=123))


def test_sci_notation_literal(ctx_factory):
    ctx = ctx_factory()
    queue = cl.CommandQueue(ctx)

    set_kernel = lp.make_kernel(
         ''' { [i]: 0<=i<12 } ''',
         ''' out[i] = 1e-12''')

    set_kernel = lp.set_options(set_kernel, write_cl=True)

    evt, (out,) = set_kernel(queue)

    assert (np.abs(out.get() - 1e-12) < 1e-20).all()


def test_variable_size_temporary():
    knl = lp.make_kernel(
         ''' { [i,j]: 0<=i,j<n } ''',
         ''' out[i] = sum(j, a[i,j])''')

    knl = lp.add_and_infer_dtypes(knl, {"a": np.float32})

    knl = lp.add_prefetch(
            knl, "a[:,:]", default_tag=None)

    # Make sure that code generation succeeds even if
    # there are variable-length arrays.
    knl = lp.preprocess_kernel(knl)
    for k in lp.generate_loop_schedules(knl):
        lp.generate_code(k)


def test_indexof(ctx_factory):
    ctx = ctx_factory()
    queue = cl.CommandQueue(ctx)

    knl = lp.make_kernel(
         ''' { [i,j]: 0<=i,j<5 } ''',
         ''' out[i,j] = indexof(out[i,j])''')

    knl = lp.set_options(knl, write_cl=True)

    (evt, (out,)) = knl(queue)
    out = out.get()

    assert np.array_equal(out.ravel(order="C"), np.arange(25))


def test_indexof_vec(ctx_factory):
    ctx = ctx_factory()
    queue = cl.CommandQueue(ctx)

    if ctx.devices[0].platform.name.startswith("Portable"):
        # Accurate as of 2015-10-08
        pytest.skip("POCL miscompiles vector code")

    knl = lp.make_kernel(
         ''' { [i,j,k]: 0<=i,j,k<4 } ''',
         ''' out[i,j,k] = indexof_vec(out[i,j,k])''')

    knl = lp.tag_inames(knl, {"i": "vec"})
    knl = lp.tag_data_axes(knl, "out", "vec,c,c")
    knl = lp.set_options(knl, write_cl=True)

    (evt, (out,)) = knl(queue)
    #out = out.get()
    #assert np.array_equal(out.ravel(order="C"), np.arange(25))


def test_is_expression_equal():
    from loopy.symbolic import is_expression_equal
    from pymbolic import var

    x = var("x")
    y = var("y")

    assert is_expression_equal(x+2, 2+x)

    assert is_expression_equal((x+2)**2, x**2 + 4*x + 4)
    assert is_expression_equal((x+y)**2, x**2 + 2*x*y + y**2)


@pytest.mark.parametrize("dtype", [np.int32, np.int64, np.float32, np.float64])
def test_atomic(ctx_factory, dtype):
    ctx = ctx_factory()

    if (
            np.dtype(dtype).itemsize == 8
            and "cl_khr_int64_base_atomics" not in ctx.devices[0].extensions):
        pytest.skip("64-bit atomics not supported on device")

    import pyopencl.version  # noqa
    if (
            cl.version.VERSION < (2015, 2)
            and dtype == np.int64):
        pytest.skip("int64 RNG not supported in PyOpenCL < 2015.2")

    knl = lp.make_kernel(
            "{ [i]: 0<=i<n }",
            "out[i%20] = out[i%20] + 2*a[i] {atomic}",
            [
                lp.GlobalArg("out", dtype, shape=lp.auto, for_atomic=True),
                lp.GlobalArg("a", dtype, shape=lp.auto),
                "..."
                ],
            assumptions="n>0")

    ref_knl = knl
    knl = lp.split_iname(knl, "i", 512)
    knl = lp.split_iname(knl, "i_inner", 128, outer_tag="unr", inner_tag="g.0")
    lp.auto_test_vs_ref(ref_knl, ctx, knl, parameters=dict(n=10000))


<<<<<<< HEAD
def test_atomic_load(ctx_factory):
    dtype = np.float32
    ctx = ctx_factory()
    queue = cl.CommandQueue(ctx)
    from loopy.kernel.data import temp_var_scope as scopes
    n = 100
=======
@pytest.mark.parametrize("dtype", [np.int32, np.int64, np.float32, np.float64])
def test_atomic_load(ctx_factory, dtype):
    ctx = ctx_factory()
    queue = cl.CommandQueue(ctx)
    from loopy.kernel.data import temp_var_scope as scopes
    n = 10
>>>>>>> be722389
    vec_width = 4

    if (
            np.dtype(dtype).itemsize == 8
            and "cl_khr_int64_base_atomics" not in ctx.devices[0].extensions):
        pytest.skip("64-bit atomics not supported on device")

    import pyopencl.version  # noqa
    if (
            cl.version.VERSION < (2015, 2)
            and dtype == np.int64):
        pytest.skip("int64 RNG not supported in PyOpenCL < 2015.2")

    knl = lp.make_kernel(
<<<<<<< HEAD
            "{ [i,j]: 0<=i,j<100 }",
=======
            "{ [i,j]: 0<=i,j<n}",
>>>>>>> be722389
            """
            for j
                <> upper = 0
                <> lower = 0
<<<<<<< HEAD
                temp[0] = 0 {id=init, atomic}
=======
                temp = 0 {id=init, atomic}
>>>>>>> be722389
                for i
                    upper = upper + i * a[i] {id=sum0}
                    lower = lower - b[i] {id=sum1}
                end
<<<<<<< HEAD
                ... lbarrier {id=lb1, dep=sum1:init}
                temp[0] = temp[0] + lower {id=temp_sum, dep=sum*:lb1:init, atomic,\
                                           nosync=init}
                ... lbarrier {id=lb2, dep=temp_sum}
                out[j] = upper / temp[0] {id=final, dep=sum*:temp_sum:lb2, atomic,\
=======
                temp = temp + lower {id=temp_sum, dep=sum*:init, atomic,\
                                           nosync=init}
                ... lbarrier {id=lb2, dep=temp_sum}
                out[j] = upper / temp {id=final, dep=lb2, atomic,\
>>>>>>> be722389
                                           nosync=init:temp_sum}
            end
            """,
            [
                lp.GlobalArg("out", dtype, shape=lp.auto, for_atomic=True),
                lp.GlobalArg("a", dtype, shape=lp.auto),
                lp.GlobalArg("b", dtype, shape=lp.auto),
                lp.TemporaryVariable('temp', dtype, for_atomic=True,
<<<<<<< HEAD
                                     scope=scopes.LOCAL, shape=(vec_width,)),
                "..."
                ],
            silenced_warnings=["write_race(init)", "write_race(temp_sum)"])

    knl = lp.split_iname(knl, "j", vec_width, inner_tag="l.0")
    _, out = knl(queue, a=np.arange(n, dtype=dtype), b=np.arange(n, dtype=dtype))
    assert np.allclose(out, np.full_like(out, (-(2 * n - 1) / float(3 * vec_width))))


def test_atomic_init():
    dtype = np.float32
=======
                                     scope=scopes.LOCAL),
                "..."
                ],
            silenced_warnings=["write_race(init)", "write_race(temp_sum)"])
    knl = lp.fix_parameters(knl, n=n)
    knl = lp.split_iname(knl, "j", vec_width, inner_tag="l.0")
    _, out = knl(queue, a=np.arange(n, dtype=dtype), b=np.arange(n, dtype=dtype))
    assert np.allclose(out, np.full_like(out, ((1 - 2 * n) / 3.0)))


@pytest.mark.parametrize("dtype", [np.int32, np.int64, np.float32, np.float64])
def test_atomic_init(dtype):
>>>>>>> be722389
    vec_width = 4

    knl = lp.make_kernel(
            "{ [i,j]: 0<=i<100 }",
            """
            out[i%4] = 0 {id=init, atomic=init}
            """,
            [
                lp.GlobalArg("out", dtype, shape=lp.auto, for_atomic=True),
                "..."
                ],
            silenced_warnings=["write_race(init)"])
    knl = lp.split_iname(knl, 'i', vec_width, inner_tag='l.0')

    print(lp.generate_code_v2(knl).device_code())


def test_within_inames_and_reduction():
    # See https://github.com/inducer/loopy/issues/24

    # This is (purposefully) somewhat un-idiomatic, to replicate the conditions
    # under which the above bug was found. If assignees were phi[i], then the
    # iname propagation heuristic would not assume that dependent instructions
    # need to run inside of 'i', and hence the forced_iname_* bits below would not
    # be needed.

    i1 = lp.CInstruction("i",
            "doSomethingToGetPhi();",
            assignees="phi")

    from pymbolic.primitives import Subscript, Variable
    i2 = lp.Assignment("a",
            lp.Reduction("sum", "j", Subscript(Variable("phi"), Variable("j"))),
            within_inames=frozenset(),
            within_inames_is_final=True)

    k = lp.make_kernel("{[i,j] : 0<=i,j<n}",
            [i1, i2],
            [
                lp.GlobalArg("a", dtype=np.float32, shape=()),
                lp.ValueArg("n", dtype=np.int32),
                lp.TemporaryVariable("phi", dtype=np.float32, shape=("n",)),
                ],
            target=lp.CTarget(),
            )

    k = lp.preprocess_kernel(k)

    assert 'i' not in k.insn_inames("insn_0_j_update")
    print(k.stringify(with_dependencies=True))


def test_literal_local_barrier(ctx_factory):
    ctx = ctx_factory()

    knl = lp.make_kernel(
            "{ [i]: 0<=i<n }",
            """
            for i
                ... lbarrier
            end
            """, seq_dependencies=True)

    knl = lp.fix_parameters(knl, n=128)

    ref_knl = knl

    lp.auto_test_vs_ref(ref_knl, ctx, knl, parameters=dict(n=5))


def test_local_barrier_mem_kind():
    def __test_type(mtype, expected):
        insn = '... lbarrier'
        if mtype:
            insn += '{mem_kind=%s}' % mtype
        knl = lp.make_kernel(
                "{ [i]: 0<=i<n }",
                """
                for i
                    %s
                end
                """ % insn, seq_dependencies=True,
                target=lp.PyOpenCLTarget())

        cgr = lp.generate_code_v2(knl)
        assert 'barrier(%s)' % expected in cgr.device_code()

    __test_type('', 'CLK_LOCAL_MEM_FENCE')
    __test_type('global', 'CLK_GLOBAL_MEM_FENCE')
    __test_type('local', 'CLK_LOCAL_MEM_FENCE')


def test_kernel_splitting(ctx_factory):
    ctx = ctx_factory()

    knl = lp.make_kernel(
            "{ [i]: 0<=i<n }",
            """
            for i
                c[i] = a[i + 1]
                ... gbarrier
                out[i] = c[i]
            end
            """, seq_dependencies=True)

    knl = lp.add_and_infer_dtypes(knl,
            {"a": np.float32, "c": np.float32, "out": np.float32, "n": np.int32})

    ref_knl = knl

    knl = lp.split_iname(knl, "i", 128, outer_tag="g.0", inner_tag="l.0")

    # schedule
    from loopy.preprocess import preprocess_kernel
    knl = preprocess_kernel(knl)

    from loopy.schedule import get_one_scheduled_kernel
    knl = get_one_scheduled_kernel(knl)

    # map schedule onto host or device
    print(knl)

    cgr = lp.generate_code_v2(knl)

    assert len(cgr.device_programs) == 2

    print(cgr.device_code())
    print(cgr.host_code())

    lp.auto_test_vs_ref(ref_knl, ctx, knl, parameters=dict(n=5))


def test_kernel_splitting_with_loop(ctx_factory):
    ctx = ctx_factory()

    knl = lp.make_kernel(
            "{ [i,k]: 0<=i<n and 0<=k<3 }",
            """
            for i, k
                ... gbarrier
                c[k,i] = a[k, i + 1]
                ... gbarrier
                out[k,i] = c[k,i]
            end
            """, seq_dependencies=True)

    knl = lp.add_and_infer_dtypes(knl,
            {"a": np.float32, "c": np.float32, "out": np.float32, "n": np.int32})

    ref_knl = knl

    knl = lp.split_iname(knl, "i", 128, outer_tag="g.0", inner_tag="l.0")

    # schedule
    from loopy.preprocess import preprocess_kernel
    knl = preprocess_kernel(knl)

    from loopy.schedule import get_one_scheduled_kernel
    knl = get_one_scheduled_kernel(knl)

    # map schedule onto host or device
    print(knl)

    cgr = lp.generate_code_v2(knl)

    assert len(cgr.device_programs) == 2

    print(cgr.device_code())
    print(cgr.host_code())

    lp.auto_test_vs_ref(ref_knl, ctx, knl, parameters=dict(n=5))


def save_and_reload_temporaries_test(queue, knl, out_expect, debug=False):
    from loopy.preprocess import preprocess_kernel
    from loopy.schedule import get_one_scheduled_kernel

    knl = preprocess_kernel(knl)
    knl = get_one_scheduled_kernel(knl)

    from loopy.transform.save import save_and_reload_temporaries
    knl = save_and_reload_temporaries(knl)
    knl = get_one_scheduled_kernel(knl)

    if debug:
        print(knl)
        cgr = lp.generate_code_v2(knl)
        print(cgr.device_code())
        print(cgr.host_code())
        1/0

    _, (out,) = knl(queue, out_host=True)
    assert (out == out_expect).all(), (out, out_expect)


@pytest.mark.parametrize("hw_loop", [True, False])
def test_save_of_private_scalar(ctx_factory, hw_loop, debug=False):
    ctx = ctx_factory()
    queue = cl.CommandQueue(ctx)

    knl = lp.make_kernel(
        "{ [i]: 0<=i<8 }",
        """
        for i
            <>t = i
            ... gbarrier
            out[i] = t
        end
        """, seq_dependencies=True)

    if hw_loop:
        knl = lp.tag_inames(knl, dict(i="g.0"))

    save_and_reload_temporaries_test(queue, knl, np.arange(8), debug)


def test_save_of_private_array(ctx_factory, debug=False):
    ctx = ctx_factory()
    queue = cl.CommandQueue(ctx)

    knl = lp.make_kernel(
        "{ [i]: 0<=i<8 }",
        """
        for i
            <>t[i] = i
            ... gbarrier
            out[i] = t[i]
        end
        """, seq_dependencies=True)

    knl = lp.set_temporary_scope(knl, "t", "private")
    save_and_reload_temporaries_test(queue, knl, np.arange(8), debug)


def test_save_of_private_array_in_hw_loop(ctx_factory, debug=False):
    ctx = ctx_factory()
    queue = cl.CommandQueue(ctx)

    knl = lp.make_kernel(
        "{ [i,j,k]: 0<=i,j,k<8 }",
        """
        for i
            for j
               <>t[j] = j
            end
            ... gbarrier
            for k
                out[i,k] = t[k]
            end
        end
        """, seq_dependencies=True)

    knl = lp.tag_inames(knl, dict(i="g.0"))
    knl = lp.set_temporary_scope(knl, "t", "private")

    save_and_reload_temporaries_test(
        queue, knl, np.vstack((8 * (np.arange(8),))), debug)


def test_save_of_private_multidim_array(ctx_factory, debug=False):
    ctx = ctx_factory()
    queue = cl.CommandQueue(ctx)

    knl = lp.make_kernel(
        "{ [i,j,k,l,m]: 0<=i,j,k,l,m<8 }",
        """
        for i
            for j, k
               <>t[j,k] = k
            end
            ... gbarrier
            for l, m
                out[i,l,m] = t[l,m]
            end
        end
        """, seq_dependencies=True)

    knl = lp.set_temporary_scope(knl, "t", "private")

    result = np.array([np.vstack((8 * (np.arange(8),))) for i in range(8)])
    save_and_reload_temporaries_test(queue, knl, result, debug)


def test_save_of_private_multidim_array_in_hw_loop(ctx_factory, debug=False):
    ctx = ctx_factory()
    queue = cl.CommandQueue(ctx)

    knl = lp.make_kernel(
        "{ [i,j,k,l,m]: 0<=i,j,k,l,m<8 }",
        """
        for i
            for j, k
               <>t[j,k] = k
            end
            ... gbarrier
            for l, m
                out[i,l,m] = t[l,m]
            end
        end
        """, seq_dependencies=True)

    knl = lp.set_temporary_scope(knl, "t", "private")
    knl = lp.tag_inames(knl, dict(i="g.0"))

    result = np.array([np.vstack((8 * (np.arange(8),))) for i in range(8)])
    save_and_reload_temporaries_test(queue, knl, result, debug)


@pytest.mark.parametrize("hw_loop", [True, False])
def test_save_of_multiple_private_temporaries(ctx_factory, hw_loop, debug=False):
    ctx = ctx_factory()
    queue = cl.CommandQueue(ctx)

    knl = lp.make_kernel(
            "{ [i,j,k]: 0<=i,j,k<10 }",
            """
            for i
                for k
                    <> t_arr[k] = k
                end
                <> t_scalar = 1
                for j
                    ... gbarrier
                    out[j] = t_scalar
                    ... gbarrier
                    t_scalar = 10
                end
                ... gbarrier
                <> flag = i == 9
                out[i] = t_arr[i] {if=flag}
            end
            """, seq_dependencies=True)

    knl = lp.set_temporary_scope(knl, "t_arr", "private")
    if hw_loop:
        knl = lp.tag_inames(knl, dict(i="g.0"))

    result = np.array([1, 10, 10, 10, 10, 10, 10, 10, 10, 9])

    save_and_reload_temporaries_test(queue, knl, result, debug)


def test_save_of_local_array(ctx_factory, debug=False):
    ctx = ctx_factory()
    queue = cl.CommandQueue(ctx)

    knl = lp.make_kernel(
        "{ [i,j]: 0<=i,j<8 }",
        """
        for i, j
            <>t[2*j] = j
            t[2*j+1] = j
            ... gbarrier
            out[i] = t[2*i]
        end
        """, seq_dependencies=True)

    knl = lp.set_temporary_scope(knl, "t", "local")
    knl = lp.tag_inames(knl, dict(i="g.0", j="l.0"))

    save_and_reload_temporaries_test(queue, knl, np.arange(8), debug)


def test_save_of_local_array_with_explicit_local_barrier(ctx_factory, debug=False):
    ctx = ctx_factory()
    queue = cl.CommandQueue(ctx)

    knl = lp.make_kernel(
        "{ [i,j]: 0<=i,j<8 }",
        """
        for i, j
            <>t[2*j] = j
            ... lbarrier
            t[2*j+1] = t[2*j]
            ... gbarrier
            out[i] = t[2*i]
        end
        """, seq_dependencies=True)

    knl = lp.set_temporary_scope(knl, "t", "local")
    knl = lp.tag_inames(knl, dict(i="g.0", j="l.0"))

    save_and_reload_temporaries_test(queue, knl, np.arange(8), debug)


def test_save_local_multidim_array(ctx_factory, debug=False):
    ctx = ctx_factory()
    queue = cl.CommandQueue(ctx)

    knl = lp.make_kernel(
            "{ [i,j,k]: 0<=i<2 and 0<=k<3 and 0<=j<2}",
            """
            for i, j, k
                ... gbarrier
                <> t_local[k,j] = 1
                ... gbarrier
                out[k,i*2+j] = t_local[k,j]
            end
            """, seq_dependencies=True)

    knl = lp.set_temporary_scope(knl, "t_local", "local")
    knl = lp.tag_inames(knl, dict(j="l.0", i="g.0"))

    save_and_reload_temporaries_test(queue, knl, 1, debug)


def test_save_with_base_storage(ctx_factory, debug=False):
    ctx = ctx_factory()
    queue = cl.CommandQueue(ctx)

    knl = lp.make_kernel(
            "{[i]: 0 <= i < 10}",
            """
            <>a[i] = 0
            <>b[i] = i
            ... gbarrier
            out[i] = a[i]
            """,
            "...",
            seq_dependencies=True)

    knl = lp.tag_inames(knl, dict(i="l.0"))
    knl = lp.set_temporary_scope(knl, "a", "local")
    knl = lp.set_temporary_scope(knl, "b", "local")

    knl = lp.alias_temporaries(knl, ["a", "b"],
            synchronize_for_exclusive_use=False)

    save_and_reload_temporaries_test(queue, knl, np.arange(10), debug)


def test_save_ambiguous_storage_requirements():
    knl = lp.make_kernel(
            "{[i,j]: 0 <= i < 10 and 0 <= j < 10}",
            """
            <>a[j] = j
            ... gbarrier
            out[i,j] = a[j]
            """,
            seq_dependencies=True)

    knl = lp.tag_inames(knl, dict(i="g.0", j="l.0"))
    knl = lp.duplicate_inames(knl, "j", within="writes:out", tags={"j": "l.0"})
    knl = lp.set_temporary_scope(knl, "a", "local")

    knl = lp.preprocess_kernel(knl)
    knl = lp.get_one_scheduled_kernel(knl)

    from loopy.diagnostic import LoopyError
    with pytest.raises(LoopyError):
        lp.save_and_reload_temporaries(knl)


def test_save_across_inames_with_same_tag(ctx_factory, debug=False):
    ctx = ctx_factory()
    queue = cl.CommandQueue(ctx)

    knl = lp.make_kernel(
            "{[i]: 0 <= i < 10}",
            """
            <>a[i] = i
            ... gbarrier
            out[i] = a[i]
            """,
            "...",
            seq_dependencies=True)

    knl = lp.tag_inames(knl, dict(i="l.0"))
    knl = lp.duplicate_inames(knl, "i", within="reads:a", tags={"i": "l.0"})

    save_and_reload_temporaries_test(queue, knl, np.arange(10), debug)


def test_missing_temporary_definition_detection():
    knl = lp.make_kernel(
            "{ [i]: 0<=i<10 }",
            """
            for i
                <> t = 1
                ... gbarrier
                out[i] = t
            end
            """, seq_dependencies=True)

    from loopy.diagnostic import MissingDefinitionError
    with pytest.raises(MissingDefinitionError):
        lp.generate_code_v2(knl)


def test_missing_definition_check_respects_aliases():
    # Based on https://github.com/inducer/loopy/issues/69
    knl = lp.make_kernel("{ [i] : 0<=i<n }",
         ["a[i] = 0",
          "c[i] = b[i]"],
         temporary_variables={
             "a": lp.TemporaryVariable("a",
                        dtype=np.float64, shape=("n",), base_storage="base"),
             "b": lp.TemporaryVariable("b",
                        dtype=np.float64, shape=("n",), base_storage="base")
         },
         target=lp.CTarget(),
         silenced_warnings=frozenset(["read_no_write(b)"]))

    lp.generate_code_v2(knl)


def test_global_temporary(ctx_factory):
    ctx = ctx_factory()

    knl = lp.make_kernel(
            "{ [i]: 0<=i<n}",
            """
            for i
                <> c[i] = a[i + 1]
                ... gbarrier
                out[i] = c[i]
            end
            """, seq_dependencies=True)

    knl = lp.add_and_infer_dtypes(knl,
            {"a": np.float32, "c": np.float32, "out": np.float32, "n": np.int32})
    knl = lp.set_temporary_scope(knl, "c", "global")

    ref_knl = knl

    knl = lp.split_iname(knl, "i", 128, outer_tag="g.0", inner_tag="l.0")

    cgr = lp.generate_code_v2(knl)

    assert len(cgr.device_programs) == 2

    #print(cgr.device_code())
    #print(cgr.host_code())

    lp.auto_test_vs_ref(ref_knl, ctx, knl, parameters=dict(n=5))


def test_assign_to_linear_subscript(ctx_factory):
    ctx = ctx_factory()
    queue = cl.CommandQueue(ctx)

    knl1 = lp.make_kernel(
            "{ [i]: 0<=i<n}",
            "a[i,i] = 1")
    knl2 = lp.make_kernel(
            "{ [i]: 0<=i<n}",
            "a[[i*n + i]] = 1",
            [lp.GlobalArg("a", shape="n,n"), "..."])

    a1 = cl.array.zeros(queue, (10, 10), np.float32)
    knl1(queue, a=a1)
    a2 = cl.array.zeros(queue, (10, 10), np.float32)
    knl2(queue, a=a2)

    assert np.array_equal(a1.get(),  a2.get())


def test_finite_difference_expr_subst(ctx_factory):
    ctx = ctx_factory()
    queue = cl.CommandQueue(ctx)

    grid = np.linspace(0, 2*np.pi, 2048, endpoint=False)
    h = grid[1] - grid[0]
    u = cl.clmath.sin(cl.array.to_device(queue, grid))

    fin_diff_knl = lp.make_kernel(
        "{[i]: 1<=i<=n}",
        "out[i] = -(f[i+1] - f[i-1])/h",
        [lp.GlobalArg("out", shape="n+2"), "..."])

    flux_knl = lp.make_kernel(
        "{[j]: 1<=j<=n}",
        "f[j] = u[j]**2/2",
        [
            lp.GlobalArg("f", shape="n+2"),
            lp.GlobalArg("u", shape="n+2"),
            ])

    fused_knl = lp.fuse_kernels([fin_diff_knl, flux_knl],
            data_flow=[
                ("f", 1, 0)
                ])

    fused_knl = lp.set_options(fused_knl, write_cl=True)
    evt, _ = fused_knl(queue, u=u, h=np.float32(1e-1))

    fused_knl = lp.assignment_to_subst(fused_knl, "f")

    fused_knl = lp.set_options(fused_knl, write_cl=True)

    # This is the real test here: The automatically generated
    # shape expressions are '2+n' and the ones above are 'n+2'.
    # Is loopy smart enough to understand that these are equal?
    evt, _ = fused_knl(queue, u=u, h=np.float32(1e-1))

    fused0_knl = lp.affine_map_inames(fused_knl, "i", "inew", "inew+1=i")

    gpu_knl = lp.split_iname(
            fused0_knl, "inew", 128, outer_tag="g.0", inner_tag="l.0")

    precomp_knl = lp.precompute(
            gpu_knl, "f_subst", "inew_inner", fetch_bounding_box=True)

    precomp_knl = lp.tag_inames(precomp_knl, {"j_0_outer": "unr"})
    precomp_knl = lp.set_options(precomp_knl, return_dict=True)
    evt, _ = precomp_knl(queue, u=u, h=h)


# {{{ call without returned values

def test_call_with_no_returned_value(ctx_factory):
    import pymbolic.primitives as p

    ctx = ctx_factory()
    queue = cl.CommandQueue(ctx)

    knl = lp.make_kernel(
        "{:}",
        [lp.CallInstruction((), p.Call(p.Variable("f"), ()))]
        )

    from library_for_test import no_ret_f_mangler, no_ret_f_preamble_gen
    knl = lp.register_function_manglers(knl, [no_ret_f_mangler])
    knl = lp.register_preamble_generators(knl, [no_ret_f_preamble_gen])

    evt, _ = knl(queue)

# }}}


# {{{ call with no return values and options

def test_call_with_options():
    knl = lp.make_kernel(
        "{:}",
        "f() {id=init}"
        )

    from library_for_test import no_ret_f_mangler
    knl = lp.register_function_manglers(knl, [no_ret_f_mangler])

    print(lp.generate_code_v2(knl).device_code())

# }}}


def test_unschedulable_kernel_detection():
    knl = lp.make_kernel(["{[i,j]:0<=i,j<n}"],
                         """
                         mat1[i,j] = mat1[i,j] + 1 {inames=i:j, id=i1}
                         mat2[j] = mat2[j] + 1 {inames=j, id=i2}
                         mat3[i] = mat3[i] + 1 {inames=i, id=i3}
                         """)

    knl = lp.preprocess_kernel(knl)

    # Check that loopy can detect the unschedulability of the kernel
    assert not lp.has_schedulable_iname_nesting(knl)
    assert len(list(lp.get_iname_duplication_options(knl))) == 4

    for inames, insns in lp.get_iname_duplication_options(knl):
        fixed_knl = lp.duplicate_inames(knl, inames, insns)
        assert lp.has_schedulable_iname_nesting(fixed_knl)

    knl = lp.make_kernel(["{[i,j,k,l,m]:0<=i,j,k,l,m<n}"],
                         """
                         mat1[l,m,i,j,k] = mat1[l,m,i,j,k] + 1 {inames=i:j:k:l:m}
                         mat2[l,m,j,k] = mat2[l,m,j,k] + 1 {inames=j:k:l:m}
                         mat3[l,m,k] = mat3[l,m,k] + 11 {inames=k:l:m}
                         mat4[l,m,i] = mat4[l,m,i] + 1 {inames=i:l:m}
                         """)

    assert not lp.has_schedulable_iname_nesting(knl)
    assert len(list(lp.get_iname_duplication_options(knl))) == 10


def test_regression_no_ret_call_removal(ctx_factory):
    # https://github.com/inducer/loopy/issues/32
    knl = lp.make_kernel(
            "{[i] : 0<=i<n}",
            "f(sum(i, x[i]))")
    knl = lp.add_and_infer_dtypes(knl, {"x": np.float32})
    knl = lp.preprocess_kernel(knl)
    assert len(knl.instructions) == 3


def test_regression_persistent_hash():
    knl1 = lp.make_kernel(
            "{[i] : 0<=i<n}",
            "cse_exprvar = d[2]*d[2]")

    knl2 = lp.make_kernel(
            "{[i] : 0<=i<n}",
            "cse_exprvar = d[0]*d[0]")
    from loopy.tools import LoopyKeyBuilder
    lkb = LoopyKeyBuilder()
    assert lkb(knl1.instructions[0]) != lkb(knl2.instructions[0])
    assert lkb(knl1) != lkb(knl2)


def test_sequential_dependencies(ctx_factory):
    ctx = ctx_factory()

    knl = lp.make_kernel(
            "{[i]: 0<=i<n}",
            """
            for i
                <> aa = 5jf
                <> bb = 5j
                a[i] = imag(aa)
                b[i] = imag(bb)
                c[i] = 5f
            end
            """, seq_dependencies=True)

    print(knl.stringify(with_dependencies=True))

    lp.auto_test_vs_ref(knl, ctx, knl, parameters=dict(n=5))


def test_nop(ctx_factory):
    ctx = ctx_factory()

    knl = lp.make_kernel(
            "{[i,itrip]: 0<=i<n and 0<=itrip<ntrips}",
            """
            for itrip,i
                <> z[i] = z[i+1] + z[i]  {id=wr_z}
                <> v[i] = 11  {id=wr_v}
                ... nop {dep=wr_z:wr_v,id=yoink}
                z[i] = z[i] - z[i+1] + v[i]
            end
            """)

    print(knl)

    knl = lp.fix_parameters(knl, n=15)
    knl = lp.add_and_infer_dtypes(knl, {"z": np.float64})

    lp.auto_test_vs_ref(knl, ctx, knl, parameters=dict(ntrips=5))


def test_global_barrier(ctx_factory):
    ctx = ctx_factory()

    knl = lp.make_kernel(
            "{[i,itrip]: 0<=i<n and 0<=itrip<ntrips}",
            """
            for i
                for itrip
                    ... gbarrier {id=top}
                    <> z[i] = z[i+1] + z[i]  {id=wr_z,dep=top}
                    <> v[i] = 11  {id=wr_v,dep=top}
                    ... gbarrier {dep=wr_z:wr_v,id=yoink}
                    z[i] = z[i] - z[i+1] + v[i] {id=iupd}
                end
                ... gbarrier {dep=iupd,id=postloop}
                z[i] = z[i] - z[i+1] + v[i]  {dep=postloop}
            end
            """)

    knl = lp.fix_parameters(knl, ntrips=3)
    knl = lp.add_and_infer_dtypes(knl, {"z": np.float64})

    ref_knl = knl
    ref_knl = lp.set_temporary_scope(ref_knl, "z", "global")
    ref_knl = lp.set_temporary_scope(ref_knl, "v", "global")

    knl = lp.split_iname(knl, "i", 256, outer_tag="g.0", inner_tag="l.0")
    print(knl)

    knl = lp.preprocess_kernel(knl)
    assert knl.temporary_variables["z"].scope == lp.temp_var_scope.GLOBAL
    assert knl.temporary_variables["v"].scope == lp.temp_var_scope.GLOBAL

    print(knl)

    lp.auto_test_vs_ref(ref_knl, ctx, knl, parameters=dict(ntrips=5, n=10))


def test_missing_global_barrier():
    knl = lp.make_kernel(
            "{[i,itrip]: 0<=i<n and 0<=itrip<ntrips}",
            """
            for i
                for itrip
                    ... gbarrier {id=yoink}
                    <> z[i] = z[i] - z[i+1]  {id=iupd,dep=yoink}
                end
                # This is where the barrier should be
                z[i] = z[i] - z[i+1] + v[i]  {dep=iupd}
            end
            """)

    knl = lp.set_temporary_scope(knl, "z", "global")
    knl = lp.split_iname(knl, "i", 256, outer_tag="g.0")
    knl = lp.preprocess_kernel(knl)

    from loopy.diagnostic import MissingBarrierError
    with pytest.raises(MissingBarrierError):
        lp.get_one_scheduled_kernel(knl)


def test_index_cse(ctx_factory):
    knl = lp.make_kernel(["{[i,j,k,l,m]:0<=i,j,k,l,m<n}"],
                         """
                         for i
                            for j
                                c[i,j,m] = sum((k,l), a[i,j,l]*b[i,j,k,l])
                            end
                         end
                         """)
    knl = lp.tag_inames(knl, "l:unr")
    knl = lp.prioritize_loops(knl, "i,j,k,l")
    knl = lp.add_and_infer_dtypes(knl, {"a": np.float32, "b": np.float32})
    knl = lp.fix_parameters(knl, n=5)
    print(lp.generate_code_v2(knl).device_code())


def test_ilp_and_conditionals(ctx_factory):
    ctx = ctx_factory()

    knl = lp.make_kernel('{[k]: 0<=k<n}}',
         """
         for k
             <> Tcond = T[k] < 0.5
             if Tcond
                 cp[k] = 2 * T[k] + Tcond
             end
         end
         """)

    knl = lp.fix_parameters(knl, n=200)
    knl = lp.add_and_infer_dtypes(knl, {"T": np.float32})

    ref_knl = knl

    knl = lp.split_iname(knl, 'k', 2, inner_tag='ilp')

    lp.auto_test_vs_ref(ref_knl, ctx, knl)


def test_unr_and_conditionals(ctx_factory):
    ctx = ctx_factory()

    knl = lp.make_kernel('{[k]: 0<=k<n}}',
         """
         for k
             <> Tcond[k] = T[k] < 0.5
             if Tcond[k]
                 cp[k] = 2 * T[k] + Tcond[k]
             end
         end
         """)

    knl = lp.fix_parameters(knl, n=200)
    knl = lp.add_and_infer_dtypes(knl, {"T": np.float32})

    ref_knl = knl

    knl = lp.split_iname(knl, 'k', 2, inner_tag='unr')

    lp.auto_test_vs_ref(ref_knl, ctx, knl)


def test_constant_array_args(ctx_factory):
    ctx = ctx_factory()

    knl = lp.make_kernel('{[k]: 0<=k<n}}',
         """
         for k
             <> Tcond[k] = T[k] < 0.5
             if Tcond[k]
                 cp[k] = 2 * T[k] + Tcond[k]
             end
         end
         """,
         [lp.ConstantArg('T', shape=(200,), dtype=np.float32),
         '...'])

    knl = lp.fix_parameters(knl, n=200)

    lp.auto_test_vs_ref(knl, ctx, knl)


@pytest.mark.parametrize("src_order", ["C"])
@pytest.mark.parametrize("tmp_order", ["C", "F"])
def test_temp_initializer(ctx_factory, src_order, tmp_order):
    a = np.random.randn(3, 3).copy(order=src_order)

    ctx = ctx_factory()
    queue = cl.CommandQueue(ctx)

    knl = lp.make_kernel(
            "{[i,j]: 0<=i,j<n}",
            "out[i,j] = tmp[i,j]",
            [
                lp.TemporaryVariable("tmp",
                    initializer=a,
                    shape=lp.auto,
                    scope=lp.temp_var_scope.PRIVATE,
                    read_only=True,
                    order=tmp_order),
                "..."
                ])

    knl = lp.set_options(knl, write_cl=True, highlight_cl=True)
    knl = lp.fix_parameters(knl, n=a.shape[0])

    evt, (a2,) = knl(queue, out_host=True)

    assert np.array_equal(a, a2)


def test_const_temp_with_initializer_not_saved():
    knl = lp.make_kernel(
        "{[i]: 0<=i<10}",
        """
        ... gbarrier
        out[i] = tmp[i]
        """,
        [
            lp.TemporaryVariable("tmp",
                initializer=np.arange(10),
                shape=lp.auto,
                scope=lp.temp_var_scope.PRIVATE,
                read_only=True),
            "..."
            ],
        seq_dependencies=True)

    knl = lp.preprocess_kernel(knl)
    knl = lp.get_one_scheduled_kernel(knl)
    knl = lp.save_and_reload_temporaries(knl)

    # This ensures no save slot was added.
    assert len(knl.temporary_variables) == 1


def test_header_extract():
    knl = lp.make_kernel('{[k]: 0<=k<n}}',
         """
         for k
             T[k] = k**2
         end
         """,
         [lp.GlobalArg('T', shape=(200,), dtype=np.float32),
         '...'])

    knl = lp.fix_parameters(knl, n=200)

    #test C
    cknl = knl.copy(target=lp.CTarget())
    assert str(lp.generate_header(cknl)[0]) == (
            'void loopy_kernel(float *__restrict__ T);')

    #test CUDA
    cuknl = knl.copy(target=lp.CudaTarget())
    assert str(lp.generate_header(cuknl)[0]) == (
            'extern "C" __global__ void __launch_bounds__(1) '
            'loopy_kernel(float *__restrict__ T);')

    #test OpenCL
    oclknl = knl.copy(target=lp.PyOpenCLTarget())
    assert str(lp.generate_header(oclknl)[0]) == (
            '__kernel void __attribute__ ((reqd_work_group_size(1, 1, 1))) '
            'loopy_kernel(__global float *__restrict__ T);')


def test_scalars_with_base_storage(ctx_factory):
    """ Regression test for !50 """
    ctx = ctx_factory()
    queue = cl.CommandQueue(ctx)

    knl = lp.make_kernel(
            "{ [i]: 0<=i<1}",
            "a = 1",
            [lp.TemporaryVariable("a", dtype=np.float64,
                                  shape=(), base_storage="base")])

    knl(queue, out_host=True)


def test_if_else(ctx_factory):
    ctx = ctx_factory()
    queue = cl.CommandQueue(ctx)

    knl = lp.make_kernel(
            "{ [i]: 0<=i<50}",
            """
            if i % 3 == 0
                a[i] = 15
            elif i % 3 == 1
                a[i] = 11
            else
                a[i] = 3
            end
            """
            )

    evt, (out,) = knl(queue, out_host=True)

    out_ref = np.empty(50)
    out_ref[::3] = 15
    out_ref[1::3] = 11
    out_ref[2::3] = 3

    assert np.array_equal(out_ref, out)

    knl = lp.make_kernel(
            "{ [i]: 0<=i<50}",
            """
            for i
                if i % 2 == 0
                    if i % 3 == 0
                        a[i] = 15
                    elif i % 3 == 1
                        a[i] = 11
                    else
                        a[i] = 3
                    end
                else
                    a[i] = 4
                end
            end
            """
            )

    evt, (out,) = knl(queue, out_host=True)

    out_ref = np.zeros(50)
    out_ref[1::2] = 4
    out_ref[0::6] = 15
    out_ref[4::6] = 11
    out_ref[2::6] = 3

    knl = lp.make_kernel(
            "{ [i,j]: 0<=i,j<50}",
            """
            for i
                if i < 25
                    for j
                        if j % 2 == 0
                            a[i, j] = 1
                        else
                            a[i, j] = 0
                        end
                    end
                else
                    for j
                        if j % 2 == 0
                            a[i, j] = 0
                        else
                            a[i, j] = 1
                        end
                    end
                end
            end
            """
            )

    evt, (out,) = knl(queue, out_host=True)

    out_ref = np.zeros((50, 50))
    out_ref[:25, 0::2] = 1
    out_ref[25:, 1::2] = 1

    assert np.array_equal(out_ref, out)


def test_tight_loop_bounds(ctx_factory):
    ctx = ctx_factory()
    queue = cl.CommandQueue(ctx)

    knl = lp.make_kernel(
        ["{ [i] : 0 <= i <= 5 }",
         "[i] -> { [j] : 2 * i - 2 < j <= 2 * i and 0 <= j <= 9 }"],
        """
        for i
          for j
            out[j] = j
          end
        end
        """,
        silenced_warnings="write_race(insn)")

    knl = lp.split_iname(knl, "i", 5, inner_tag="l.0", outer_tag="g.0")

    evt, (out,) = knl(queue, out_host=True)

    assert (out == np.arange(10)).all()


def test_tight_loop_bounds_codegen():
    knl = lp.make_kernel(
        ["{ [i] : 0 <= i <= 5 }",
         "[i] -> { [j] : 2 * i - 2 <= j <= 2 * i and 0 <= j <= 9 }"],
        """
        for i
          for j
            out[j] = j
          end
        end
        """,
        silenced_warnings="write_race(insn)",
        target=lp.OpenCLTarget())

    knl = lp.split_iname(knl, "i", 5, inner_tag="l.0", outer_tag="g.0")

    cgr = lp.generate_code_v2(knl)
    #print(cgr.device_code())

    for_loop = \
        "for (int j = " \
        "(gid(0) == 0 && lid(0) == 0 ? 0 : -2 + 2 * lid(0) + 10 * gid(0)); " \
        "j <= (-1 + gid(0) == 0 && lid(0) == 0 ? 9 : 2 * lid(0)); ++j)"

    assert for_loop in cgr.device_code()


def test_unscheduled_insn_detection():
    knl = lp.make_kernel(
        "{ [i]: 0 <= i < 10 }",
        """
        out[i] = i {id=insn1}
        """,
        "...")

    knl = lp.get_one_scheduled_kernel(lp.preprocess_kernel(knl))
    insn1, = lp.find_instructions(knl, "id:insn1")
    knl.instructions.append(insn1.copy(id="insn2"))

    from loopy.diagnostic import UnscheduledInstructionError
    with pytest.raises(UnscheduledInstructionError):
        lp.generate_code(knl)


def test_integer_reduction(ctx_factory):
    ctx = ctx_factory()
    queue = cl.CommandQueue(ctx)

    from loopy.kernel.data import temp_var_scope as scopes
    from loopy.types import to_loopy_type

    n = 200
    for vtype in [np.int32, np.int64]:
        var_int = np.random.randint(1000, size=n).astype(vtype)
        var_lp = lp.TemporaryVariable('var', initializer=var_int,
                                   read_only=True,
                                   scope=scopes.PRIVATE,
                                   dtype=to_loopy_type(vtype),
                                   shape=lp.auto)

        from collections import namedtuple
        ReductionTest = namedtuple('ReductionTest', 'kind, check, args')

        reductions = [
            ReductionTest('max', lambda x: x == np.max(var_int), args='var[k]'),
            ReductionTest('min', lambda x: x == np.min(var_int), args='var[k]'),
            ReductionTest('sum', lambda x: x == np.sum(var_int), args='var[k]'),
            ReductionTest('product', lambda x: x == np.prod(var_int), args='var[k]'),
            ReductionTest('argmax',
                lambda x: (
                    x[0] == np.max(var_int) and var_int[out[1]] == np.max(var_int)),
                args='var[k], k'),
            ReductionTest('argmin',
                lambda x: (
                    x[0] == np.min(var_int) and var_int[out[1]] == np.min(var_int)),
                args='var[k], k')
        ]

        for reduction, function, args in reductions:
            kstr = ("out" if 'arg' not in reduction
                        else "out[0], out[1]")
            kstr += ' = {0}(k, {1})'.format(reduction, args)
            knl = lp.make_kernel('{[k]: 0<=k<n}',
                                kstr,
                                [var_lp, '...'])

            knl = lp.fix_parameters(knl, n=200)

            _, (out,) = knl(queue, out_host=True)

            assert function(out)


def test_complicated_argmin_reduction(ctx_factory):
    cl_ctx = ctx_factory()
    knl = lp.make_kernel(
            "{[ictr,itgt,idim]: "
            "0<=itgt<ntargets "
            "and 0<=ictr<ncenters "
            "and 0<=idim<ambient_dim}",

            """
            for itgt
                for ictr
                    <> dist_sq = sum(idim,
                            (tgt[idim,itgt] - center[idim,ictr])**2)
                    <> in_disk = dist_sq < (radius[ictr]*1.05)**2
                    <> matches = (
                            (in_disk
                                and qbx_forced_limit == 0)
                            or (in_disk
                                    and qbx_forced_limit != 0
                                    and qbx_forced_limit * center_side[ictr] > 0)
                            )

                    <> post_dist_sq = if(matches, dist_sq, HUGE)
                end
                <> min_dist_sq, <> min_ictr = argmin(ictr, ictr, post_dist_sq)

                tgt_to_qbx_center[itgt] = if(min_dist_sq < HUGE, min_ictr, -1)
            end
            """)

    knl = lp.fix_parameters(knl, ambient_dim=2)
    knl = lp.add_and_infer_dtypes(knl, {
            "tgt,center,radius,HUGE": np.float32,
            "center_side,qbx_forced_limit": np.int32,
            })

    lp.auto_test_vs_ref(knl, cl_ctx, knl, parameters={
            "HUGE": 1e20, "ncenters": 200, "ntargets": 300,
            "qbx_forced_limit": 1})


def test_nosync_option_parsing():
    knl = lp.make_kernel(
        "{[i]: 0 <= i < 10}",
        """
        <>t = 1 {id=insn1,nosync=insn1}
        t = 2   {id=insn2,nosync=insn1:insn2}
        t = 3   {id=insn3,nosync=insn1@local:insn2@global:insn3@any}
        t = 4   {id=insn4,nosync_query=id:insn*@local}
        t = 5   {id=insn5,nosync_query=id:insn1}
        """,
        options=lp.Options(allow_terminal_colors=False))
    kernel_str = str(knl)
    print(kernel_str)
    assert "id=insn1, no_sync_with=insn1@any" in kernel_str
    assert "id=insn2, no_sync_with=insn1@any:insn2@any" in kernel_str
    assert "id=insn3, no_sync_with=insn1@local:insn2@global:insn3@any" in kernel_str
    assert "id=insn4, no_sync_with=insn1@local:insn2@local:insn3@local:insn5@local" in kernel_str  # noqa
    assert "id=insn5, no_sync_with=insn1@any" in kernel_str


def assert_barrier_between(knl, id1, id2, ignore_barriers_in_levels=()):
    from loopy.schedule import (RunInstruction, Barrier, EnterLoop, LeaveLoop)
    watch_for_barrier = False
    seen_barrier = False
    loop_level = 0

    for sched_item in knl.schedule:
        if isinstance(sched_item, RunInstruction):
            if sched_item.insn_id == id1:
                watch_for_barrier = True
            elif sched_item.insn_id == id2:
                assert watch_for_barrier
                assert seen_barrier
                return
        elif isinstance(sched_item, Barrier):
            if watch_for_barrier and loop_level not in ignore_barriers_in_levels:
                seen_barrier = True
        elif isinstance(sched_item, EnterLoop):
            loop_level += 1
        elif isinstance(sched_item, LeaveLoop):
            loop_level -= 1

    raise RuntimeError("id2 was not seen")


def test_barrier_insertion_near_top_of_loop():
    knl = lp.make_kernel(
        "{[i,j]: 0 <= i,j < 10 }",
        """
        for i
         <>a[i] = i  {id=ainit}
         for j
          <>t = a[(i + 1) % 10]  {id=tcomp}
          <>b[i,j] = a[i] + t   {id=bcomp1}
          b[i,j] = b[i,j] + 1  {id=bcomp2}
         end
        end
        """,
        seq_dependencies=True)

    knl = lp.tag_inames(knl, dict(i="l.0"))
    knl = lp.set_temporary_scope(knl, "a", "local")
    knl = lp.set_temporary_scope(knl, "b", "local")
    knl = lp.get_one_scheduled_kernel(lp.preprocess_kernel(knl))

    print(knl)

    assert_barrier_between(knl, "ainit", "tcomp")
    assert_barrier_between(knl, "tcomp", "bcomp1")
    assert_barrier_between(knl, "bcomp1", "bcomp2")


def test_barrier_insertion_near_bottom_of_loop():
    knl = lp.make_kernel(
        ["{[i]: 0 <= i < 10 }",
         "[jmax] -> {[j]: 0 <= j < jmax}"],
        """
        for i
         <>a[i] = i  {id=ainit}
         for j
          <>b[i,j] = a[i] + t   {id=bcomp1}
          b[i,j] = b[i,j] + 1  {id=bcomp2}
         end
         a[i] = i + 1 {id=aupdate}
        end
        """,
        seq_dependencies=True)
    knl = lp.tag_inames(knl, dict(i="l.0"))
    knl = lp.set_temporary_scope(knl, "a", "local")
    knl = lp.set_temporary_scope(knl, "b", "local")
    knl = lp.get_one_scheduled_kernel(lp.preprocess_kernel(knl))

    print(knl)

    assert_barrier_between(knl, "bcomp1", "bcomp2")
    assert_barrier_between(knl, "ainit", "aupdate", ignore_barriers_in_levels=[1])


def test_barrier_in_overridden_get_grid_size_expanded_kernel():
    from loopy.kernel.data import temp_var_scope as scopes

    # make simple barrier'd kernel
    knl = lp.make_kernel('{[i]: 0 <= i < 10}',
                   """
              for i
                    a[i] = i {id=a}
                    ... lbarrier {id=barrier}
                    b[i + 1] = a[i] {nosync=a}
              end
                   """,
                   [lp.TemporaryVariable("a", np.float32, shape=(10,), order='C',
                                         scope=scopes.LOCAL),
                    lp.GlobalArg("b", np.float32, shape=(11,), order='C')],
               seq_dependencies=True)

    # split into kernel w/ vesize larger than iname domain
    vecsize = 16
    knl = lp.split_iname(knl, 'i', vecsize, inner_tag='l.0')

    # artifically expand via overridden_get_grid_sizes_for_insn_ids
    class GridOverride(object):
        def __init__(self, clean, vecsize=vecsize):
            self.clean = clean
            self.vecsize = vecsize

        def __call__(self, insn_ids, ignore_auto=True):
            gsize, _ = self.clean.get_grid_sizes_for_insn_ids(insn_ids, ignore_auto)
            return gsize, (self.vecsize,)

    knl = knl.copy(overridden_get_grid_sizes_for_insn_ids=GridOverride(
        knl.copy(), vecsize))
    # make sure we can generate the code
    lp.generate_code_v2(knl)


def test_multi_argument_reduction_type_inference():
    from loopy.type_inference import TypeInferenceMapper
    from loopy.library.reduction import SegmentedSumReductionOperation
    from loopy.types import to_loopy_type
    op = SegmentedSumReductionOperation()

    knl = lp.make_kernel("{[i,j]: 0<=i<10 and 0<=j<i}", "")

    int32 = to_loopy_type(np.int32)

    expr = lp.symbolic.Reduction(
            operation=op,
            inames=("i",),
            expr=lp.symbolic.Reduction(
                operation=op,
                inames="j",
                expr=(1, 2),
                allow_simultaneous=True),
            allow_simultaneous=True)

    t_inf_mapper = TypeInferenceMapper(knl)

    assert (
            t_inf_mapper(expr, return_tuple=True, return_dtype_set=True)
            == [(int32, int32)])


def test_multi_argument_reduction_parsing():
    from loopy.symbolic import parse, Reduction

    assert isinstance(
            parse("reduce(argmax, i, reduce(argmax, j, i, j))").expr,
            Reduction)


def test_global_barrier_order_finding():
    knl = lp.make_kernel(
            "{[i,itrip]: 0<=i<n and 0<=itrip<ntrips}",
            """
            for i
                for itrip
                    ... gbarrier {id=top}
                    <> z[i] = z[i+1] + z[i]  {id=wr_z,dep=top}
                    <> v[i] = 11  {id=wr_v,dep=top}
                    ... gbarrier {dep=wr_z:wr_v,id=yoink}
                    z[i] = z[i] - z[i+1] + v[i] {id=iupd, dep=yoink}
                end
                ... nop {id=nop}
                ... gbarrier {dep=iupd,id=postloop}
                z[i] = z[i] - z[i+1] + v[i]  {id=zzzv,dep=postloop}
            end
            """)

    assert lp.get_global_barrier_order(knl) == ("top", "yoink", "postloop")

    for insn, barrier in (
            ("nop", None),
            ("top", None),
            ("wr_z", "top"),
            ("wr_v", "top"),
            ("yoink", "top"),
            ("postloop", "yoink"),
            ("zzzv", "postloop")):
        assert lp.find_most_recent_global_barrier(knl, insn) == barrier


def test_global_barrier_error_if_unordered():
    # FIXME: Should be illegal to declare this
    knl = lp.make_kernel("{[i]: 0 <= i < 10}",
            """
            ... gbarrier
            ... gbarrier
            """)

    from loopy.diagnostic import LoopyError
    with pytest.raises(LoopyError):
        lp.get_global_barrier_order(knl)


def test_struct_assignment(ctx_factory):
    ctx = ctx_factory()
    queue = cl.CommandQueue(ctx)

    bbhit = np.dtype([
        ("tmin", np.float32),
        ("tmax", np.float32),
        ("bi", np.int32),
        ("hit", np.int32)])

    bbhit, bbhit_c_decl = cl.tools.match_dtype_to_c_struct(
            ctx.devices[0], "bbhit", bbhit)
    bbhit = cl.tools.get_or_register_dtype('bbhit', bbhit)

    preamble = bbhit_c_decl

    knl = lp.make_kernel(
        "{ [i]: 0<=i<N }",
        """
        for i
            result[i].hit = i % 2
            result[i].tmin = i
            result[i].tmax = i+10
            result[i].bi = i
        end
        """,
        [
            lp.GlobalArg("result", shape=("N",), dtype=bbhit),
            "..."],
        preambles=[("000", preamble)])

    knl = lp.set_options(knl, write_cl=True)
    knl(queue, N=200)


def test_inames_conditional_generation(ctx_factory):
    ctx = ctx_factory()
    knl = lp.make_kernel(
            "{[i,j,k]: 0 < k < i and 0 < j < 10 and 0 < i < 10}",
            """
            for k
                ... gbarrier
                <>tmp1 = 0
            end
            for j
                ... gbarrier
                <>tmp2 = i
            end
            """,
            "...",
            seq_dependencies=True)

    knl = lp.tag_inames(knl, dict(i="g.0"))

    with cl.CommandQueue(ctx) as queue:
        knl(queue)


def test_kernel_var_name_generator():
    knl = lp.make_kernel(
            "{[i]: 0 <= i <= 10}",
            """
            <>a = 0
            <>b_s0 = 0
            """)

    vng = knl.get_var_name_generator()

    assert vng("a_s0") != "a_s0"
    assert vng("b") != "b"


def test_fixed_parameters(ctx_factory):
    ctx = ctx_factory()
    queue = cl.CommandQueue(ctx)

    knl = lp.make_kernel(
            "[n] -> {[i]: 0 <= i < n}",
            """
            <>tmp[i] = i
            tmp[0] = 0
            """,
            fixed_parameters=dict(n=1))

    knl(queue)


def test_parameter_inference():
    knl = lp.make_kernel("{[i]: 0 <= i < n and i mod 2 = 0}", "")
    assert knl.all_params() == set(["n"])


def test_execution_backend_can_cache_dtypes(ctx_factory):
    # When the kernel is invoked, the execution backend uses it as a cache key
    # for the type inference and scheduling cache. This tests to make sure that
    # dtypes in the kernel can be cached, even though they may not have a
    # target.

    ctx = ctx_factory()
    queue = cl.CommandQueue(ctx)

    knl = lp.make_kernel("{[i]: 0 <= i < 10}", "<>tmp[i] = i")
    knl = lp.add_dtypes(knl, dict(tmp=int))

    knl(queue)


def test_preamble_with_separate_temporaries(ctx_factory):
    from loopy.kernel.data import temp_var_scope as scopes
    # create a function mangler

    func_name = 'indirect'
    func_arg_dtypes = (np.int32, np.int32, np.int32)
    func_result_dtypes = (np.int32,)

    def __indirectmangler(kernel, name, arg_dtypes):
        """
        A function that will return a :class:`loopy.kernel.data.CallMangleInfo`
        to interface with the calling :class:`loopy.LoopKernel`
        """
        if name != func_name:
            return None

        from loopy.types import to_loopy_type
        from loopy.kernel.data import CallMangleInfo

        def __compare(d1, d2):
            # compare dtypes ignoring atomic
            return to_loopy_type(d1, for_atomic=True) == \
                to_loopy_type(d2, for_atomic=True)

        # check types
        if len(arg_dtypes) != len(arg_dtypes):
            raise Exception('Unexpected number of arguments provided to mangler '
                            '{}, expected {}, got {}'.format(
                                func_name, len(func_arg_dtypes), len(arg_dtypes)))

        for i, (d1, d2) in enumerate(zip(func_arg_dtypes, arg_dtypes)):
            if not __compare(d1, d2):
                raise Exception('Argument at index {} for mangler {} does not '
                                'match expected dtype.  Expected {}, got {}'.
                                format(i, func_name, str(d1), str(d2)))

        # get target for creation
        target = arg_dtypes[0].target
        return CallMangleInfo(
            target_name=func_name,
            result_dtypes=tuple(to_loopy_type(x, target=target) for x in
                                func_result_dtypes),
            arg_dtypes=arg_dtypes)

    # create the preamble generator
    def create_preamble(arr):
        def __indirectpreamble(preamble_info):
            # find a function matching our name
            func_match = next(
                (x for x in preamble_info.seen_functions
                 if x.name == func_name), None)
            desc = 'custom_funcs_indirect'
            if func_match is not None:
                from loopy.types import to_loopy_type
                # check types
                if tuple(to_loopy_type(x) for x in func_arg_dtypes) == \
                        func_match.arg_dtypes:
                    # if match, create our temporary
                    var = lp.TemporaryVariable(
                        'lookup', initializer=arr, dtype=arr.dtype, shape=arr.shape,
                        scope=scopes.GLOBAL, read_only=True)
                    # and code
                    code = """
            int {name}(int start, int end, int match)
            {{
                int result = start;
                for (int i = start + 1; i < end; ++i)
                {{
                    if (lookup[i] == match)
                        result = i;
                }}
                return result;
            }}
            """.format(name=func_name)

            # generate temporary variable code
            from cgen import Initializer
            from loopy.target.c import generate_array_literal
            codegen_state = preamble_info.codegen_state.copy(
                is_generating_device_code=True)
            kernel = preamble_info.kernel
            ast_builder = codegen_state.ast_builder
            target = kernel.target
            decl_info, = var.decl_info(target, index_dtype=kernel.index_dtype)
            decl = ast_builder.wrap_global_constant(
                    ast_builder.get_temporary_decl(
                        codegen_state, None, var,
                        decl_info))
            if var.initializer is not None:
                decl = Initializer(decl, generate_array_literal(
                    codegen_state, var, var.initializer))
            # return generated code
            yield (desc, '\n'.join([str(decl), code]))
        return __indirectpreamble

    # and finally create a test
    n = 10
    # for each entry come up with a random number of data points
    num_data = np.asarray(np.random.randint(2, 10, size=n), dtype=np.int32)
    # turn into offsets
    offsets = np.asarray(np.hstack(([0], np.cumsum(num_data))), dtype=np.int32)
    # create lookup data
    lookup = np.empty(0)
    for i in num_data:
        lookup = np.hstack((lookup, np.arange(i)))
    lookup = np.asarray(lookup, dtype=np.int32)
    # and create data array
    data = np.random.rand(np.product(num_data))

    # make kernel
    kernel = lp.make_kernel('{[i]: 0 <= i < n}',
    """
    for i
        <>ind = indirect(offsets[i], offsets[i + 1], 1)
        out[i] = data[ind]
    end
    """,
    [lp.GlobalArg('out', shape=('n',)),
     lp.TemporaryVariable(
        'offsets', shape=(offsets.size,), initializer=offsets, scope=scopes.GLOBAL,
        read_only=True),
     lp.GlobalArg('data', shape=(data.size,), dtype=np.float64)],
    )
    # fixt params, and add manglers / preamble
    kernel = lp.fix_parameters(kernel, **{'n': n})
    kernel = lp.register_preamble_generators(kernel, [create_preamble(lookup)])
    kernel = lp.register_function_manglers(kernel, [__indirectmangler])

    print(lp.generate_code(kernel)[0])
    # and call (functionality unimportant, more that it compiles)
    ctx = cl.create_some_context()
    queue = cl.CommandQueue(ctx)
    # check that it actually performs the lookup correctly
    assert np.allclose(kernel(
        queue, data=data.flatten('C'))[1][0], data[offsets[:-1] + 1])


def test_add_prefetch_works_in_lhs_index():
    knl = lp.make_kernel(
            "{ [n,k,l,k1,l1,k2,l2]: "
            "start<=n<end and 0<=k,k1,k2<3 and 0<=l,l1,l2<2 }",
            """
            for n
                <> a1_tmp[k,l] = a1[a1_map[n, k],l]
                a1_tmp[k1,l1] = a1_tmp[k1,l1] + 1
                a1_out[a1_map[n,k2], l2] = a1_tmp[k2,l2]
            end
            """,
            [
                lp.GlobalArg("a1,a1_out", None, "ndofs,2"),
                lp.GlobalArg("a1_map", None, "nelements,3"),
                "..."
            ])

    knl = lp.add_prefetch(knl, "a1_map", "k")

    from loopy.symbolic import get_dependencies
    for insn in knl.instructions:
        assert "a1_map" not in get_dependencies(insn.assignees)


if __name__ == "__main__":
    if len(sys.argv) > 1:
        exec(sys.argv[1])
    else:
        from py.test.cmdline import main
        main([__file__])

# vim: foldmethod=marker<|MERGE_RESOLUTION|>--- conflicted
+++ resolved
@@ -1159,21 +1159,12 @@
     lp.auto_test_vs_ref(ref_knl, ctx, knl, parameters=dict(n=10000))
 
 
-<<<<<<< HEAD
-def test_atomic_load(ctx_factory):
-    dtype = np.float32
-    ctx = ctx_factory()
-    queue = cl.CommandQueue(ctx)
-    from loopy.kernel.data import temp_var_scope as scopes
-    n = 100
-=======
 @pytest.mark.parametrize("dtype", [np.int32, np.int64, np.float32, np.float64])
 def test_atomic_load(ctx_factory, dtype):
     ctx = ctx_factory()
     queue = cl.CommandQueue(ctx)
     from loopy.kernel.data import temp_var_scope as scopes
     n = 10
->>>>>>> be722389
     vec_width = 4
 
     if (
@@ -1188,36 +1179,20 @@
         pytest.skip("int64 RNG not supported in PyOpenCL < 2015.2")
 
     knl = lp.make_kernel(
-<<<<<<< HEAD
-            "{ [i,j]: 0<=i,j<100 }",
-=======
             "{ [i,j]: 0<=i,j<n}",
->>>>>>> be722389
             """
             for j
                 <> upper = 0
                 <> lower = 0
-<<<<<<< HEAD
-                temp[0] = 0 {id=init, atomic}
-=======
                 temp = 0 {id=init, atomic}
->>>>>>> be722389
                 for i
                     upper = upper + i * a[i] {id=sum0}
                     lower = lower - b[i] {id=sum1}
                 end
-<<<<<<< HEAD
-                ... lbarrier {id=lb1, dep=sum1:init}
-                temp[0] = temp[0] + lower {id=temp_sum, dep=sum*:lb1:init, atomic,\
-                                           nosync=init}
-                ... lbarrier {id=lb2, dep=temp_sum}
-                out[j] = upper / temp[0] {id=final, dep=sum*:temp_sum:lb2, atomic,\
-=======
                 temp = temp + lower {id=temp_sum, dep=sum*:init, atomic,\
                                            nosync=init}
                 ... lbarrier {id=lb2, dep=temp_sum}
                 out[j] = upper / temp {id=final, dep=lb2, atomic,\
->>>>>>> be722389
                                            nosync=init:temp_sum}
             end
             """,
@@ -1226,20 +1201,6 @@
                 lp.GlobalArg("a", dtype, shape=lp.auto),
                 lp.GlobalArg("b", dtype, shape=lp.auto),
                 lp.TemporaryVariable('temp', dtype, for_atomic=True,
-<<<<<<< HEAD
-                                     scope=scopes.LOCAL, shape=(vec_width,)),
-                "..."
-                ],
-            silenced_warnings=["write_race(init)", "write_race(temp_sum)"])
-
-    knl = lp.split_iname(knl, "j", vec_width, inner_tag="l.0")
-    _, out = knl(queue, a=np.arange(n, dtype=dtype), b=np.arange(n, dtype=dtype))
-    assert np.allclose(out, np.full_like(out, (-(2 * n - 1) / float(3 * vec_width))))
-
-
-def test_atomic_init():
-    dtype = np.float32
-=======
                                      scope=scopes.LOCAL),
                 "..."
                 ],
@@ -1252,7 +1213,6 @@
 
 @pytest.mark.parametrize("dtype", [np.int32, np.int64, np.float32, np.float64])
 def test_atomic_init(dtype):
->>>>>>> be722389
     vec_width = 4
 
     knl = lp.make_kernel(
