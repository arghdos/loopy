from __future__ import division, absolute_import

__copyright__ = "Copyright (C) 2015 Andreas Kloeckner"

__license__ = """
Permission is hereby granted, free of charge, to any person obtaining a copy
of this software and associated documentation files (the "Software"), to deal
in the Software without restriction, including without limitation the rights
to use, copy, modify, merge, publish, distribute, sublicense, and/or sell
copies of the Software, and to permit persons to whom the Software is
furnished to do so, subject to the following conditions:

The above copyright notice and this permission notice shall be included in
all copies or substantial portions of the Software.

THE SOFTWARE IS PROVIDED "AS IS", WITHOUT WARRANTY OF ANY KIND, EXPRESS OR
IMPLIED, INCLUDING BUT NOT LIMITED TO THE WARRANTIES OF MERCHANTABILITY,
FITNESS FOR A PARTICULAR PURPOSE AND NONINFRINGEMENT. IN NO EVENT SHALL THE
AUTHORS OR COPYRIGHT HOLDERS BE LIABLE FOR ANY CLAIM, DAMAGES OR OTHER
LIABILITY, WHETHER IN AN ACTION OF CONTRACT, TORT OR OTHERWISE, ARISING FROM,
OUT OF OR IN CONNECTION WITH THE SOFTWARE OR THE USE OR OTHER DEALINGS IN
THE SOFTWARE.
"""


import six
from loopy.diagnostic import LoopyError

import logging
logger = logging.getLogger(__name__)


__doc__ = """

.. currentmodule:: loopy

.. autofunction:: privatize_temporaries_with_inames
"""


# {{{ privatize temporaries with iname

from loopy.symbolic import IdentityMapper


class ExtraInameIndexInserter(IdentityMapper):
    def __init__(self, var_to_new_inames):
        self.var_to_new_inames = var_to_new_inames
        self.seen_priv_axis_inames = set()

    def map_subscript(self, expr):
        try:
            new_idx = self.var_to_new_inames[expr.aggregate.name]
        except KeyError:
            return IdentityMapper.map_subscript(self, expr)
        else:
            index = expr.index
            if not isinstance(index, tuple):
                index = (index,)
            index = tuple(self.rec(i) for i in index)

            self.seen_priv_axis_inames.update(v.name for v in new_idx)
            return expr.aggregate.index(index + new_idx)

    def map_variable(self, expr):
        try:
            new_idx = self.var_to_new_inames[expr.name]
        except KeyError:
            return expr
        else:
            self.seen_priv_axis_inames.update(v.name for v in new_idx)
            return expr.index(new_idx)


def privatize_temporaries_with_inames(
        kernel, privatizing_inames, only_var_names=None):
    """This function provides each loop iteration of the *privatizing_inames*
    with its own private entry in the temporaries it accesses (possibly
    restricted to *only_var_names*).

    This is accomplished implicitly as part of generating instruction-level
    parallelism by the "ILP" tag and accessible separately through this
    transformation.

    Example::

        for imatrix, i
            acc = 0
            for k
                acc = acc + a[imatrix, i, k] * vec[k]
            end
        end

    might become::

        for imatrix, i
            acc[imatrix] = 0
            for k
                acc[imatrix] = acc[imatrix] + a[imatrix, i, k] * vec[k]
            end
        end

    facilitating loop interchange of the *imatrix* loop.
    .. versionadded:: 2018.1
    """

    from loopy.kernel.data import VectorizeTag, IlpBaseTag, filter_iname_tags_by_type
    from loopy.kernel.tools import find_recursive_dependencies

    if isinstance(privatizing_inames, str):
        privatizing_inames = frozenset(
                s.strip()
                for s in privatizing_inames.split(","))

    if isinstance(only_var_names, str):
        only_var_names = frozenset(
                s.strip()
                for s in only_var_names.split(","))

    wmap = kernel.writer_map()

    var_to_new_priv_axis_iname = {}
    tv_wmap = {}

    def find_privitzing_inames(writer_insn, iname, temp_var):
        # test that -- a) the iname is an ILP or vector tag
        if filter_iname_tags_by_type(kernel.iname_to_tags[iname],
                                     (IlpBaseTag, VectorizeTag)):
            # check for user specified type
            if temp_var.force_scalar:
                if iname in writer_insn.read_dependency_names():
                    raise LoopyError(
                        "Cannot write to (user-specified) scalar variable '%s' "
                        "using vec/ILP iname '%s' in instruction '%s'." % (
                            temp_var.name, iname, writer_insn.id)
                        )
                return set()
            elif temp_var.force_vector:
                return set([iname])
            # and b) instruction depends on the ILP/vector iname
            return set([iname]) & writer_insn.dependency_names()
        return set()

    # {{{ find variables that need extra indices

    for tv in six.itervalues(kernel.temporary_variables):
        # check variables to transform
        if only_var_names is not None and tv.name not in only_var_names:
            continue

        seen = set()
        for writer_insn_id in set(wmap.get(tv.name, [])):
            if writer_insn_id in seen:
                continue
            writer_insn = kernel.id_to_insn[writer_insn_id]
            inner_ids = set([writer_insn_id])

            # the instructions we have to consider here are those that directly
            # write to this variable, and those that are recursive dependencies of
            # this instruction
            rec_deps = find_recursive_dependencies(kernel, frozenset([
                writer_insn_id]))
            # however, we must make sure to limit to those inames that we are
            # actually inside of
            inner_ids |= set([
                x for x in rec_deps if kernel.id_to_insn[x].within_inames <=
                writer_insn.within_inames])

            for insn_id in inner_ids:
                seen.add(insn_id)

                insn = kernel.id_to_insn[insn_id]
                test_inames = kernel.insn_inames(insn) & privatizing_inames

                # while we're here, we also build a temporary variable write map
                # the reason being that a temporary variable that's only assigned to
                # from other vector temporaries will never have a direct-dependency
                # on the privitizing iname

                # if we build this, we can recursively travel down the
                # temporary variable write-map of any newly privitized variable
                # and add the privitizing iname to any temporary variable it assigns
                # to
                for tv_read in insn.read_dependency_names():
                    if tv_read in kernel.temporary_variables:
                        if tv_read not in tv_wmap:
                            tv_wmap[tv_read] = set()

                        tv_wmap[tv_read].add(tv.name)

                priv_axis_inames = set()
                for ti in test_inames:
                    priv_axis_inames |= find_privitzing_inames(insn, ti, tv)

                priv_axis_inames = frozenset(priv_axis_inames)
                referenced_priv_axis_inames = (priv_axis_inames
                    & writer_insn.write_dependency_names())

                new_priv_axis_inames = priv_axis_inames - referenced_priv_axis_inames

                if not new_priv_axis_inames and tv.force_scalar and \
                        tv.name in var_to_new_priv_axis_iname:
                    # conflict
                    raise LoopyError("instruction '%s' requires var '%s' to be a "
                                     "scalar but previous instructions required "
                                     "vector/ILP inames '%s'" % (
                                            insn_id, tv.name, ", ".join(
                                                var_to_new_priv_axis_iname[
                                                    tv.name])))

                if not new_priv_axis_inames:
                    continue

                if tv.name in var_to_new_priv_axis_iname:
                    if new_priv_axis_inames != set(
                            var_to_new_priv_axis_iname[tv.name]):
                        # conflict
                        raise LoopyError("instruction '%s' requires adding "
                                "indices for vector/ILP inames '%s' on var '%s', "
                                "but previous instructions required inames '%s'"
                                % (insn_id, ", ".join(new_priv_axis_inames),
                                    tv.name, ", ".join(
                                        var_to_new_priv_axis_iname[tv.name])))

                    continue

                var_to_new_priv_axis_iname[tv.name] = set(new_priv_axis_inames)

    # }}}

    # {{{ recursively apply vector temporary write heuristic

    applied = set()

    def apply(varname, starting_dict):
        if varname not in tv_wmap or varname in applied:
            return starting_dict
        applied.add(varname)
        for written_to in tv_wmap[varname]:
            if written_to not in starting_dict:
                starting_dict[written_to] = set()
            starting_dict[written_to] |= starting_dict[varname]
            starting_dict.update(apply(written_to, starting_dict.copy()))
        return starting_dict

    for varname in list(var_to_new_priv_axis_iname.keys()):
        if any(filter_iname_tags_by_type(kernel.iname_to_tags[iname], VectorizeTag)
               for iname in var_to_new_priv_axis_iname[varname]):
            var_to_new_priv_axis_iname.update(apply(
                varname, var_to_new_priv_axis_iname.copy()))

    # }}}

    # {{{ find ilp iname lengths

    from loopy.isl_helpers import static_max_of_pw_aff
    from loopy.symbolic import pw_aff_to_expr

    priv_axis_iname_to_length = {}
    for priv_axis_inames in six.itervalues(var_to_new_priv_axis_iname):
        for iname in priv_axis_inames:
            if iname in priv_axis_iname_to_length:
                continue

            bounds = kernel.get_iname_bounds(iname, constants_only=False)
            priv_axis_iname_to_length[iname] = pw_aff_to_expr(
                        static_max_of_pw_aff(bounds.size, constants_only=False))

            assert static_max_of_pw_aff(
                    bounds.lower_bound_pw_aff, constants_only=True).plain_is_zero()

    # }}}

    # {{{ change temporary variables

<<<<<<< HEAD
=======
    from loopy.kernel.data import VectorizeTag

>>>>>>> e308d029
    new_temp_vars = kernel.temporary_variables.copy()
    for tv_name, inames in six.iteritems(var_to_new_priv_axis_iname):
        tv = new_temp_vars[tv_name]
        extra_shape = tuple(priv_axis_iname_to_length[iname] for iname in inames)

        shape = tv.shape
        if shape is None:
            shape = ()

        dim_tags = ["c"] * (len(shape) + len(extra_shape))
        for i, iname in enumerate(inames):
            if kernel.iname_tags_of_type(iname, VectorizeTag):
                dim_tags[len(shape) + i] = "vec"

        new_temp_vars[tv.name] = tv.copy(shape=shape + extra_shape,
                # Forget what you knew about data layout,
                # create from scratch.
                dim_tags=dim_tags,
                dim_names=None)

    # }}}

    from pymbolic import var
    var_to_extra_iname = dict(
            (var_name, tuple(var(iname) for iname in inames))
            for var_name, inames in six.iteritems(var_to_new_priv_axis_iname))

    new_insns = []

    for insn in kernel.instructions:
        eiii = ExtraInameIndexInserter(var_to_extra_iname)
        new_insn = insn.with_transformed_expressions(eiii)
        if not eiii.seen_priv_axis_inames <= insn.within_inames:

            # the only O.K. case here is that the user specified that the instruction
            # should be a vector, and all the missing iname tags are vectors.
            if not getattr(insn, 'force_vector', False) and all(
                    filter_iname_tags_by_type(kernel.iname_to_tags[iname],
                                              VectorizeTag)
                    for x in eiii.seen_priv_axis_inames - insn.within_inames):
                raise LoopyError(
                    "Kernel '%s': Instruction '%s': touched variable that "
                    "(for privatization, e.g. as performed for ILP) "
                    "required iname(s) '%s', but that the instruction was not "
                    "previously within the iname(s). To remedy this, first promote"
                    "the instruction into the iname."
                    % (kernel.name, insn.id, ", ".join(
                        eiii.seen_priv_axis_inames - insn.within_inames)))

        new_insns.append(new_insn)

    return kernel.copy(
        temporary_variables=new_temp_vars,
        instructions=new_insns)

# }}}


# vim: foldmethod=marker<|MERGE_RESOLUTION|>--- conflicted
+++ resolved
@@ -273,11 +273,6 @@
 
     # {{{ change temporary variables
 
-<<<<<<< HEAD
-=======
-    from loopy.kernel.data import VectorizeTag
-
->>>>>>> e308d029
     new_temp_vars = kernel.temporary_variables.copy()
     for tv_name, inames in six.iteritems(var_to_new_priv_axis_iname):
         tv = new_temp_vars[tv_name]
