--- conflicted
+++ resolved
@@ -2872,8 +2872,7 @@
     knl(queue)
 
 
-<<<<<<< HEAD
-def test_local_args(ctx_factory):
+def test_local_arg_execution(ctx_factory):
     ctx = ctx_factory()
 
     # simple example, allow the user to pass in a workspace local array
@@ -2915,7 +2914,8 @@
     ref_knl = knl
     knl = lp.split_iname(knl, 'i', 4, inner_tag='l.0')
     lp.auto_test_vs_ref(ref_knl, ctx, knl)
-=======
+
+
 def test_dep_cycle_printing_and_error():
     # https://gitlab.tiker.net/inducer/loopy/issues/140
     # This kernel has two dep cycles.
@@ -2950,7 +2950,6 @@
     from loopy.diagnostic import DependencyCycleFound
     with pytest.raises(DependencyCycleFound):
         print(lp.generate_code(knl)[0])
->>>>>>> f32863f6
 
 
 if __name__ == "__main__":
