--- conflicted
+++ resolved
@@ -2869,8 +2869,6 @@
         queue, data=data.flatten('C'))[1][0], data[offsets[:-1] + 1])
 
 
-<<<<<<< HEAD
-=======
 def test_add_prefetch_works_in_lhs_index():
     knl = lp.make_kernel(
             "{ [n,k,l,k1,l1,k2,l2]: "
@@ -2895,7 +2893,6 @@
         assert "a1_map" not in get_dependencies(insn.assignees)
 
 
->>>>>>> 0501d954
 if __name__ == "__main__":
     if len(sys.argv) > 1:
         exec(sys.argv[1])
