from __future__ import division, with_statement, absolute_import

__copyright__ = "Copyright (C) 2012-16 Andreas Kloeckner"

__license__ = """
Permission is hereby granted, free of charge, to any person obtaining a copy
of this software and associated documentation files (the "Software"), to deal
in the Software without restriction, including without limitation the rights
to use, copy, modify, merge, publish, distribute, sublicense, and/or sell
copies of the Software, and to permit persons to whom the Software is
furnished to do so, subject to the following conditions:

The above copyright notice and this permission notice shall be included in
all copies or substantial portions of the Software.

THE SOFTWARE IS PROVIDED "AS IS", WITHOUT WARRANTY OF ANY KIND, EXPRESS OR
IMPLIED, INCLUDING BUT NOT LIMITED TO THE WARRANTIES OF MERCHANTABILITY,
FITNESS FOR A PARTICULAR PURPOSE AND NONINFRINGEMENT. IN NO EVENT SHALL THE
AUTHORS OR COPYRIGHT HOLDERS BE LIABLE FOR ANY CLAIM, DAMAGES OR OTHER
LIABILITY, WHETHER IN AN ACTION OF CONTRACT, TORT OR OTHERWISE, ARISING FROM,
OUT OF OR IN CONNECTION WITH THE SOFTWARE OR THE USE OR OTHER DEALINGS IN
THE SOFTWARE.
"""


import six
import numpy as np
from pytools import ImmutableRecord, memoize_method
from loopy.diagnostic import LoopyError
from pytools.py_codegen import (
        Indentation, PythonFunctionGenerator)

import logging
logger = logging.getLogger(__name__)

from pytools.persistent_dict import PersistentDict
from loopy.tools import LoopyKeyBuilder
from loopy.version import DATA_MODEL_VERSION


# {{{ object array argument packing

class _PackingInfo(ImmutableRecord):
    """
    .. attribute:: name
    .. attribute:: sep_shape

    .. attribute:: subscripts_and_names

        A list of type ``[(index, unpacked_name), ...]``.
    """


class SeparateArrayPackingController(object):
    """For argument arrays with axes tagged to be implemented as separate
    arrays, this class provides preprocessing of the incoming arguments so that
    all sub-arrays may be passed in one object array (under the original,
    un-split argument name) and are unpacked into separate arrays before being
    passed to the kernel.

    It also repacks outgoing arrays of this type back into an object array.
    """

    def __init__(self, kernel):
        # map from arg name
        self.packing_info = {}

        from loopy.kernel.array import ArrayBase
        for arg in kernel.args:
            if not isinstance(arg, ArrayBase):
                continue

            if arg.shape is None or arg.dim_tags is None:
                continue

            subscripts_and_names = arg.subscripts_and_names()

            if subscripts_and_names is None:
                continue

            self.packing_info[arg.name] = _PackingInfo(
                    name=arg.name,
                    sep_shape=arg.sep_shape(),
                    subscripts_and_names=subscripts_and_names,
                    is_written=arg.name in kernel.get_written_variables())

    def unpack(self, kernel_kwargs):
        if not self.packing_info:
            return kernel_kwargs

        kernel_kwargs = kernel_kwargs.copy()

        for packing_info in six.itervalues(self.packing_info):
            arg_name = packing_info.name
            if packing_info.name in kernel_kwargs:
                arg = kernel_kwargs[arg_name]
                for index, unpacked_name in packing_info.subscripts_and_names:
                    assert unpacked_name not in kernel_kwargs
                    kernel_kwargs[unpacked_name] = arg[index]
                del kernel_kwargs[arg_name]

        return kernel_kwargs

    def pack(self, outputs):
        if not self.packing_info:
            return outputs

        for packing_info in six.itervalues(self.packing_info):
            if not packing_info.is_written:
                continue

            result = outputs[packing_info.name] = \
                    np.zeros(packing_info.sep_shape, dtype=np.object)

            for index, unpacked_name in packing_info.subscripts_and_names:
                result[index] = outputs.pop(unpacked_name)

        return outputs

# }}}


# {{{ ExecutionWrapperGeneratorBase

class ExecutionWrapperGeneratorBase(object):
    """
    A set of common methods for generating a wrapper
    for execution

    """

    def __init__(self, system_args):
        self.system_args = system_args[:]

    def python_dtype_str(self, dtype):
        raise NotImplementedError()

    # {{{ invoker generation

    # /!\ This code runs in a namespace controlled by the user.
    # Prefix all auxiliary variables with "_lpy".

    # {{{ integer arg finding from shapes

    def generate_integer_arg_finding_from_shapes(
            self, gen, kernel, implemented_data_info):
        # a mapping from integer argument names to a list of tuples
        # (arg_name, expression), where expression is a
        # unary function of kernel.arg_dict[arg_name]
        # returning the desired integer argument.
        iarg_to_sources = {}

        from loopy.kernel.data import GlobalArg
        from loopy.symbolic import DependencyMapper, StringifyMapper
        from loopy.diagnostic import ParameterFinderWarning
        dep_map = DependencyMapper()

        from pymbolic import var
        for arg in implemented_data_info:
            if arg.arg_class is GlobalArg:
                sym_shape = var(arg.name).attr("shape")
                for axis_nr, shape_i in enumerate(arg.shape):
                    if shape_i is None:
                        continue

                    deps = dep_map(shape_i)

                    if len(deps) == 1:
                        integer_arg_var, = deps

                        if kernel.arg_dict[integer_arg_var.name].dtype.is_integral():
                            from pymbolic.algorithm import solve_affine_equations_for
                            try:
                                # friggin' overkill :)
                                iarg_expr = solve_affine_equations_for(
                                        [integer_arg_var.name],
                                        [(shape_i, sym_shape.index(axis_nr))]
                                        )[integer_arg_var]
                            except Exception as e:
                                #from traceback import print_exc
                                #print_exc()

                                # went wrong? oh well
                                from warnings import warn
                                warn("Unable to generate code to automatically "
                                        "find '%s' from the shape of '%s':\n%s"
                                        % (integer_arg_var.name, arg.name, str(e)),
                                        ParameterFinderWarning)
                            else:
                                iarg_to_sources.setdefault(integer_arg_var.name, [])\
                                        .append((arg.name, iarg_expr))

        gen("# {{{ find integer arguments from shapes")
        gen("")

        for iarg_name, sources in six.iteritems(iarg_to_sources):
            gen("if %s is None:" % iarg_name)
            with Indentation(gen):
                if_stmt = "if"
                for arg_name, value_expr in sources:
                    gen("%s %s is not None:" % (if_stmt, arg_name))
                    with Indentation(gen):
                        gen("%s = %s"
                                % (iarg_name, StringifyMapper()(value_expr)))

                    if_stmt = "elif"

            gen("")

        gen("# }}}")
        gen("")

    # }}}

    # {{{ integer arg finding from offsets

    def generate_integer_arg_finding_from_offsets(self, gen, kernel,
                                                  implemented_data_info):
        options = kernel.options

        gen("# {{{ find integer arguments from offsets")
        gen("")

        for arg in implemented_data_info:
            impl_array_name = arg.offset_for_name
            if impl_array_name is not None:
                gen("if %s is None:" % arg.name)
                with Indentation(gen):
                    gen("if %s is None:" % impl_array_name)
                    with Indentation(gen):
                        gen("# Output variable, we'll be allocating "
                                "it, with zero offset.")
                        gen("%s = 0" % arg.name)
                    gen("else:")
                    with Indentation(gen):
                        if not options.no_numpy:
                            gen("_lpy_offset = getattr(%s, \"offset\", 0)"
                                    % impl_array_name)
                        else:
                            gen("_lpy_offset = %s.offset" % impl_array_name)

                        base_arg = kernel.impl_arg_to_arg[impl_array_name]

                        if not options.skip_arg_checks:
                            gen("%s, _lpy_remdr = divmod(_lpy_offset, %d)"
                                    % (arg.name, base_arg.dtype.itemsize))

                            gen("assert _lpy_remdr == 0, \"Offset of array '%s' is "
                                    "not divisible by its dtype itemsize\""
                                    % impl_array_name)
                            gen("del _lpy_remdr")
                        else:
                            gen("%s = _lpy_offset // %d"
                                    % (arg.name, base_arg.dtype.itemsize))

                        if not options.skip_arg_checks:
                            gen("del _lpy_offset")

        gen("# }}}")
        gen("")

    # }}}

    # {{{ integer arg finding from strides

    def generate_integer_arg_finding_from_strides(
            self, gen, kernel, implemented_data_info):
        options = kernel.options

        gen("# {{{ find integer arguments from strides")
        gen("")

        for arg in implemented_data_info:
            if arg.stride_for_name_and_axis is not None:
                impl_array_name, stride_impl_axis = arg.stride_for_name_and_axis

                gen("if %s is None:" % arg.name)
                with Indentation(gen):
                    if not options.skip_arg_checks:
                        gen("if %s is None:" % impl_array_name)
                        with Indentation(gen):
                            gen("raise RuntimeError(\"required stride '%s' for "
                                    "argument '%s' not given or deducible from "
                                    "passed array\")"
                                    % (arg.name, impl_array_name))

                        base_arg = kernel.impl_arg_to_arg[impl_array_name]

                        if not options.skip_arg_checks:
                            gen("%s, _lpy_remdr = divmod(%s.strides[%d], %d)"
                                    % (arg.name, impl_array_name, stride_impl_axis,
                                        base_arg.dtype.dtype.itemsize))

                            gen("assert _lpy_remdr == 0, \"Stride %d of array '%s' "
                                    " is not divisible by its dtype itemsize\""
                                    % (stride_impl_axis, impl_array_name))
                            gen("del _lpy_remdr")
                        else:
                            gen("%s = _lpy_offset // %d"
                                    % (arg.name, base_arg.dtype.itemsize))

        gen("# }}}")
        gen("")

    # }}}

    # {{{ check that value args are present

    def generate_value_arg_check(
            self, gen, kernel, implemented_data_info):
        if kernel.options.skip_arg_checks:
            return

        from loopy.kernel.data import ValueArg

        gen("# {{{ check that value args are present")
        gen("")

        for arg in implemented_data_info:
            if not issubclass(arg.arg_class, ValueArg):
                continue

            gen("if %s is None:" % arg.name)
            with Indentation(gen):
                gen("raise TypeError(\"value argument '%s' "
                        "was not given and could not be automatically "
                        "determined\")" % arg.name)

        gen("# }}}")
        gen("")

    # }}}

    # {{{ handle non numpy arguements

    def handle_non_numpy_arg(self, gen, arg):
        raise NotImplementedError()

    # }}}

    # {{{ handle allocation of unspecified arguements

    def handle_alloc(self, gen, arg, kernel_arg, strify, skip_arg_checks):
        """
        Handle allocation of non-specified arguements for C-execution
        """
        raise NotImplementedError()

    # }}}

    def get_arg_pass(self, arg):
        raise NotImplementedError()

    # {{{ arg setup

    def generate_arg_setup(
            self, gen, kernel, implemented_data_info, options):
        import loopy as lp

        from loopy.kernel.data import KernelArgument
        from loopy.kernel.array import ArrayBase
        from loopy.symbolic import StringifyMapper
        from loopy.types import NumpyType

        gen("# {{{ set up array arguments")
        gen("")

        if not options.no_numpy:
            gen("_lpy_encountered_numpy = False")
            gen("_lpy_encountered_dev = False")
            gen("")

        args = []

        strify = StringifyMapper()

        expect_no_more_arguments = False

        for arg_idx, arg in enumerate(implemented_data_info):
            is_written = arg.base_name in kernel.get_written_variables()
            kernel_arg = kernel.impl_arg_to_arg.get(arg.name)

            if not issubclass(arg.arg_class, KernelArgument):
                expect_no_more_arguments = True
                continue

            if expect_no_more_arguments:
                raise LoopyError("Further arguments encountered after arg info "
                        "describing a global temporary variable")

            if not issubclass(arg.arg_class, ArrayBase):
                args.append(arg.name)
                continue

            gen("# {{{ process %s" % arg.name)
            gen("")

            if not options.no_numpy:
                self.handle_non_numpy_arg(gen, arg)

            if not options.skip_arg_checks and not is_written:
                gen("if %s is None:" % arg.name)
                with Indentation(gen):
                    gen("raise RuntimeError(\"input argument '%s' must "
                            "be supplied\")" % arg.name)
                    gen("")

            if (is_written
                    and arg.arg_class is lp.ImageArg
                    and not options.skip_arg_checks):
                gen("if %s is None:" % arg.name)
                with Indentation(gen):
                    gen("raise RuntimeError(\"written image '%s' must "
                            "be supplied\")" % arg.name)
                    gen("")

            if is_written and arg.shape is None and not options.skip_arg_checks:
                gen("if %s is None:" % arg.name)
                with Indentation(gen):
                    gen("raise RuntimeError(\"written argument '%s' has "
                            "unknown shape and must be supplied\")" % arg.name)
                    gen("")

            possibly_made_by_loopy = False

            # {{{ allocate written arrays, if needed

            if is_written and arg.arg_class in [lp.GlobalArg, lp.ConstantArg] \
                    and arg.shape is not None:

                if not isinstance(arg.dtype, NumpyType):
                    raise LoopyError("do not know how to pass arg of type '%s'"
                            % arg.dtype)

                possibly_made_by_loopy = True
                gen("_lpy_made_by_loopy = False")
                gen("")

                gen("if %s is None:" % arg.name)
                with Indentation(gen):
                    self.handle_alloc(
                        gen, arg, kernel_arg, strify, options.skip_arg_checks)
                    gen("_lpy_made_by_loopy = True")
                    gen("")

            # }}}

            # {{{ argument checking

            if arg.arg_class in [lp.GlobalArg, lp.ConstantArg] \
                    and not options.skip_arg_checks:
                if possibly_made_by_loopy:
                    gen("if not _lpy_made_by_loopy:")
                else:
                    gen("if True:")

                with Indentation(gen):
                    gen("if %s.dtype != %s:"
                            % (arg.name, self.python_dtype_str(
                                kernel_arg.dtype.numpy_dtype)))
                    with Indentation(gen):
                        gen("raise TypeError(\"dtype mismatch on argument '%s' "
                                "(got: %%s, expected: %s)\" %% %s.dtype)"
                                % (arg.name, arg.dtype, arg.name))

                    # {{{ generate shape checking code

                    def strify_allowing_none(shape_axis):
                        if shape_axis is None:
                            return "None"
                        else:
                            return strify(shape_axis)

                    def strify_tuple(t):
                        if len(t) == 0:
                            return "()"
                        else:
                            return "(%s,)" % ", ".join(
                                    strify_allowing_none(sa)
                                    for sa in t)

                    shape_mismatch_msg = (
                            "raise TypeError(\"shape mismatch on argument '%s' "
                            "(got: %%s, expected: %%s)\" "
                            "%% (%s.shape, %s))"
                            % (arg.name, arg.name, strify_tuple(arg.unvec_shape)))

                    if kernel_arg.shape is None:
                        pass

                    elif any(shape_axis is None for shape_axis in kernel_arg.shape):
                        gen("if len(%s.shape) != %s:"
                                % (arg.name, len(arg.unvec_shape)))
                        with Indentation(gen):
                            gen(shape_mismatch_msg)

                        for i, shape_axis in enumerate(arg.unvec_shape):
                            if shape_axis is None:
                                continue

                            gen("if %s.shape[%d] != %s:"
                                    % (arg.name, i, strify(shape_axis)))
                            with Indentation(gen):
                                gen(shape_mismatch_msg)

                    else:  # not None, no Nones in tuple
                        gen("if %s.shape != %s:"
                                % (arg.name, strify(arg.unvec_shape)))
                        with Indentation(gen):
                            gen(shape_mismatch_msg)

                    # }}}

                    if arg.unvec_strides and kernel_arg.dim_tags:
                        itemsize = kernel_arg.dtype.numpy_dtype.itemsize
                        sym_strides = tuple(
                                itemsize*s_i for s_i in arg.unvec_strides)
                        gen("if %s.strides != %s:"
                                % (arg.name, strify(sym_strides)))
                        with Indentation(gen):
                            gen("raise TypeError(\"strides mismatch on "
                                    "argument '%s' (got: %%s, expected: %%s)\" "
                                    "%% (%s.strides, %s))"
                                    % (arg.name, arg.name, strify(sym_strides)))

                    if not arg.allows_offset:
                        gen("if hasattr(%s, 'offset') and %s.offset:" % (
                                arg.name, arg.name))
                        with Indentation(gen):
                            gen("raise ValueError(\"Argument '%s' does not "
                                    "allow arrays with offsets. Try passing "
                                    "default_offset=loopy.auto to make_kernel()."
                                    "\")" % arg.name)
                            gen("")

            # }}}

            if possibly_made_by_loopy and not options.skip_arg_checks:
                gen("del _lpy_made_by_loopy")
                gen("")

            if arg.arg_class in [lp.GlobalArg, lp.ConstantArg]:
                args.append(self.get_arg_pass(arg))
            else:
                args.append("%s" % arg.name)

            gen("")

            gen("# }}}")
            gen("")

        gen("# }}}")
        gen("")

        return args

    # }}}

    def target_specific_preamble(self, gen):
        """
        Add target specific imports to preamble
        """
        raise NotImplementedError()

    def initialize_system_args(self, gen):
        """
        Override to intialize any default system args
        """
        raise NotImplementedError()

    # {{{ generate invocation

    def generate_invocation(self, gen, kernel_name, args):
        raise NotImplementedError()

    # }}}

    # {{{ output

    def generate_output_handler(
            self, gen, options, kernel, implemented_data_info):

        raise NotImplementedError()

    # }}}

    def generate_host_code(self, gen, codegen_result):
        raise NotImplementedError()

    def __call__(self, kernel, codegen_result):
        """
        Generates the wrapping python invoker for this execution target

        :arg kernel: the loopy :class:`LoopKernel`(s) to be executued
        :codegen_result: the loopy :class:`CodeGenerationResult` created
        by code generation

        :returns: py_func, a python function that handles excution of this
        kernel
        """
        options = kernel.options
        implemented_data_info = codegen_result.implemented_data_info
        host_code = codegen_result.host_code()

        from loopy.kernel.data import KernelArgument
        gen = PythonFunctionGenerator(
                "invoke_%s_loopy_kernel" % kernel.name,
                self.system_args + [
                    "%s=None" % idi.name
                    for idi in implemented_data_info
                    if issubclass(idi.arg_class, KernelArgument)
                    ] + ['**kw_args'])

        gen.add_to_preamble("from __future__ import division")
        gen.add_to_preamble("")
        self.target_specific_preamble(gen)
        gen.add_to_preamble("")
        gen.add_to_preamble(host_code)
        gen.add_to_preamble("")

        self.initialize_system_args(gen)

        self.generate_integer_arg_finding_from_shapes(
            gen, kernel, implemented_data_info)
        self.generate_integer_arg_finding_from_offsets(
            gen, kernel, implemented_data_info)
        self.generate_integer_arg_finding_from_strides(
            gen, kernel, implemented_data_info)
        self.generate_value_arg_check(
            gen, kernel, implemented_data_info)

        args = self.generate_arg_setup(
            gen, kernel, implemented_data_info, options)

        self.generate_invocation(gen, codegen_result.host_program.name, args)

        self.generate_output_handler(gen, options, kernel, implemented_data_info)

        if options.write_wrapper:
            output = gen.get()
            if options.highlight_wrapper:
                output = get_highlighted_python_code(output)

            if options.write_wrapper is True:
                print(output)
            else:
                with open(options.write_wrapper, "w") as outf:
                    outf.write(output)

        return gen.get_function()


# }}}


class _KernelInfo(ImmutableRecord):
    pass


class _Kernels(object):
    pass


# {{{ kernel executor

typed_and_scheduled_cache = PersistentDict(
        "loopy-typed-and-scheduled-cache-v1-"+DATA_MODEL_VERSION,
        key_builder=LoopyKeyBuilder())


class KernelExecutorBase(object):
    """An object connecting a kernel to a :class:`pyopencl.Context`
    for execution.

    .. automethod:: __init__
    .. automethod:: __call__
    """

    def __init__(self, kernel, invoker):
        """
        :arg kernel: a loopy.LoopKernel
        """

        self.kernel = kernel

        self.packing_controller = SeparateArrayPackingController(kernel)

        self.output_names = tuple(arg.name for arg in self.kernel.args
                if arg.name in self.kernel.get_written_variables())

        self.has_runtime_typed_args = any(
                arg.dtype is None
                for arg in kernel.args)

<<<<<<< HEAD
        self.invoker = invoker

    @memoize_method
    def get_typed_and_scheduled_kernel(self, var_to_dtype_set):
        kernel = self.kernel

=======
    def get_typed_and_scheduled_kernel_uncached(self, arg_to_dtype_set):
>>>>>>> 81a28a62
        from loopy.kernel.tools import add_dtypes

        kernel = self.kernel

        if arg_to_dtype_set:
            var_to_dtype = {}
            for var, dtype in arg_to_dtype_set:
                try:
                    dest_name = kernel.impl_arg_to_arg[var].name
                except KeyError:
                    dest_name = var

                try:
                    var_to_dtype[dest_name] = dtype
                except KeyError:
                    raise LoopyError("cannot set type for '%s': "
                            "no known variable/argument with that name"
                            % var)

            kernel = add_dtypes(kernel, var_to_dtype)

            from loopy.type_inference import infer_unknown_types
            kernel = infer_unknown_types(kernel, expect_completion=True)

        if kernel.schedule is None:
            from loopy.preprocess import preprocess_kernel
            kernel = preprocess_kernel(kernel)

            from loopy.schedule import get_one_scheduled_kernel
            kernel = get_one_scheduled_kernel(kernel)

        return kernel

    @memoize_method
    def get_typed_and_scheduled_kernel(self, arg_to_dtype_set):
        from loopy import CACHING_ENABLED

        cache_key = (type(self).__name__, self.kernel, arg_to_dtype_set)
        if CACHING_ENABLED:
            try:
                return typed_and_scheduled_cache[cache_key]
            except KeyError:
                pass

        logger.debug("%s: typed-and-scheduled cache miss" % self.kernel.name)

        kernel = self.get_typed_and_scheduled_kernel_uncached(arg_to_dtype_set)

        if CACHING_ENABLED:
            typed_and_scheduled_cache[cache_key] = kernel

        return kernel

    def arg_to_dtype_set(self, kwargs):
        if not self.has_runtime_typed_args:
            return None

        from loopy.types import NumpyType
        target = self.kernel.target

        impl_arg_to_arg = self.kernel.impl_arg_to_arg
        arg_to_dtype = {}
        for arg_name, val in six.iteritems(kwargs):
            arg = impl_arg_to_arg.get(arg_name, None)

            if arg is None:
                # offsets, strides and such
                continue

            if arg.dtype is None and val is not None:
                try:
                    dtype = val.dtype
                except AttributeError:
                    pass
                else:
                    arg_to_dtype[arg_name] = NumpyType(dtype, target)

        return frozenset(six.iteritems(arg_to_dtype))

    # {{{ debugging aids

    def get_highlighted_code(self, arg_to_dtype=None):
        return get_highlighted_code(
                self.get_code(arg_to_dtype))

    def get_code(self, arg_to_dtype=None):
        if arg_to_dtype is not None:
            arg_to_dtype = frozenset(six.iteritems(arg_to_dtype))

        kernel = self.get_typed_and_scheduled_kernel(arg_to_dtype)

        from loopy.codegen import generate_code_v2
        code = generate_code_v2(kernel)
        return code.device_code()

    # }}}

    # {{{ call and info generator

    @memoize_method
    def kernel_info(self, arg_to_dtype_set=frozenset(), all_kwargs=None):
        raise NotImplementedError()

    def __call__(self, queue, **kwargs):
        raise NotImplementedError()

    # }}}

# }}}

# {{{ code highlighers


def get_highlighted_python_code(text):
    try:
        from pygments import highlight
    except ImportError:
        return text
    else:
        from pygments.lexers import PythonLexer
        from pygments.formatters import TerminalFormatter

        return highlight(text, PythonLexer(), TerminalFormatter())


def get_highlighted_code(text):
    try:
        from pygments import highlight
    except ImportError:
        return text
    else:
        from pygments.lexers import CLexer
        from pygments.formatters import TerminalFormatter

        return highlight(text, CLexer(), TerminalFormatter())

# }}}

# vim: foldmethod=marker<|MERGE_RESOLUTION|>--- conflicted
+++ resolved
@@ -692,16 +692,9 @@
                 arg.dtype is None
                 for arg in kernel.args)
 
-<<<<<<< HEAD
         self.invoker = invoker
 
-    @memoize_method
-    def get_typed_and_scheduled_kernel(self, var_to_dtype_set):
-        kernel = self.kernel
-
-=======
     def get_typed_and_scheduled_kernel_uncached(self, arg_to_dtype_set):
->>>>>>> 81a28a62
         from loopy.kernel.tools import add_dtypes
 
         kernel = self.kernel
