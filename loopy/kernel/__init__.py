--- conflicted
+++ resolved
@@ -977,13 +977,8 @@
 
     @memoize_method
     def global_var_names(self):
-<<<<<<< HEAD
-        from loopy.kernel.data import temp_var_scope
-        from loopy.kernel.data import GlobalArg
-=======
         from loopy.kernel.data import AddressSpace
         from loopy.kernel.data import ArrayArg
->>>>>>> 0e2297bc
         return (
                 set(
                     arg.name for arg in self.args
@@ -1187,26 +1182,6 @@
 
     @memoize_method
     def local_var_names(self):
-<<<<<<< HEAD
-        from loopy.kernel.data import temp_var_scope
-        from loopy.kernel.data import LocalArg
-        return (
-                set(
-                    arg.name for arg in self.args
-                    if isinstance(arg, LocalArg))
-                | set(
-                    tv.name
-                    for tv in six.itervalues(self.temporary_variables)
-                    if tv.scope == temp_var_scope.LOCAL))
-
-    def local_mem_use(self):
-        from loopy.kernel.data import temp_var_scope
-        from loopy.kernel.data import LocalArg
-        return (sum(
-                tv.nbytes for tv in six.itervalues(self.temporary_variables)
-                if tv.scope == temp_var_scope.LOCAL) +
-                sum(arg.nbytes for arg in self.args if isinstance(arg, LocalArg)))
-=======
         from loopy.kernel.data import AddressSpace
         return set(
             tv.name
@@ -1218,7 +1193,6 @@
         return sum(
                 tv.nbytes for tv in six.itervalues(self.temporary_variables)
                 if tv.address_space == AddressSpace.LOCAL)
->>>>>>> 0e2297bc
 
     # }}}
 
