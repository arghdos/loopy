from __future__ import division, with_statement, absolute_import

__copyright__ = "Copyright (C) 2017 Nick Curtis"

__license__ = """
Permission is hereby granted, free of charge, to any person obtaining a copy
of this software and associated documentation files (the "Software"), to deal
in the Software without restriction, including without limitation the rights
to use, copy, modify, merge, publish, distribute, sublicense, and/or sell
copies of the Software, and to permit persons to whom the Software is
furnished to do so, subject to the following conditions:

The above copyright notice and this permission notice shall be included in
all copies or substantial portions of the Software.

THE SOFTWARE IS PROVIDED "AS IS", WITHOUT WARRANTY OF ANY KIND, EXPRESS OR
IMPLIED, INCLUDING BUT NOT LIMITED TO THE WARRANTIES OF MERCHANTABILITY,
FITNESS FOR A PARTICULAR PURPOSE AND NONINFRINGEMENT. IN NO EVENT SHALL THE
AUTHORS OR COPYRIGHT HOLDERS BE LIABLE FOR ANY CLAIM, DAMAGES OR OTHER
LIABILITY, WHETHER IN AN ACTION OF CONTRACT, TORT OR OTHERWISE, ARISING FROM,
OUT OF OR IN CONNECTION WITH THE SOFTWARE OR THE USE OR OTHER DEALINGS IN
THE SOFTWARE.
"""

import tempfile
import os

from loopy.target.execution import (KernelExecutorBase, _KernelInfo,
                             ExecutionWrapperGeneratorBase, get_highlighted_code)
from loopy.target.c import CTarget
from pytools import memoize_method
from pytools.py_codegen import (Indentation)
from codepy.toolchain import guess_toolchain
from codepy.jit import compile_from_string
import six
import ctypes

import numpy as np

import logging
logger = logging.getLogger(__name__)


class CExecutionWrapperGenerator(ExecutionWrapperGeneratorBase):

    """
    Specialized form of the :class:`ExecutionWrapperGeneratorBase` for
    pyopencl execution
    """

    def __init__(self):
        system_args = ["_lpy_c_kernels"]
        super(CExecutionWrapperGenerator, self).__init__(system_args)

    def python_dtype_str(self, dtype):
        if np.dtype(str(dtype)).isbuiltin:
            return "_lpy_np."+dtype.name
        raise Exception('dtype: {} not recognized'.format(dtype))

    # {{{ handle non numpy arguements

    def handle_non_numpy_arg(self, gen, arg):
        pass

    # }}}

    # {{{ handle allocation of unspecified arguements

    def handle_alloc(self, gen, arg, kernel_arg, strify, skip_arg_checks):
        """
        Handle allocation of non-specified arguements for C-execution
        """
        from pymbolic import var

        num_axes = len(arg.unvec_shape)
        for i in range(num_axes):
            gen("_lpy_shape_%d = %s" % (i, strify(arg.unvec_shape[i])))

        itemsize = kernel_arg.dtype.numpy_dtype.itemsize
        for i in range(num_axes):
            gen("_lpy_strides_%d = %s" % (i, strify(
                itemsize*arg.unvec_strides[i])))

        if not skip_arg_checks:
            for i in range(num_axes):
                gen("assert _lpy_strides_%d > 0, "
                    "\"'%s' has negative stride in axis %d\""
                    % (i, arg.name, i))

        sym_strides = tuple(
            var("_lpy_strides_%d" % i)
            for i in range(num_axes))

        sym_shape = tuple(
            var("_lpy_shape_%d" % i)
            for i in range(num_axes))

        # find order of array
        order = "'C'" if arg.unvec_strides[-1] == 1 else "'F'"

        gen("%(name)s = _lpy_np.empty(%(shape)s, "
            "%(dtype)s, order=%(order)s)"
            % dict(
                name=arg.name,
                shape=strify(sym_shape),
                dtype=self.python_dtype_str(
                    kernel_arg.dtype.numpy_dtype),
                order=order))

        # check strides
        if not skip_arg_checks:
            gen("assert %(strides)s == %(name)s.strides, "
                "'Strides of loopy created array %(name)s, "
                "do not match expected.'" %
                dict(name=arg.name,
                     strides=strify(sym_strides)))
            for i in range(num_axes):
                gen("del _lpy_shape_%d" % i)
                gen("del _lpy_strides_%d" % i)
            gen("")

    # }}}

    def target_specific_preamble(self, gen):
        """
        Add default C-imports to preamble
        """
        gen.add_to_preamble("import numpy as _lpy_np")

    def initialize_system_args(self, gen):
        """
        Initializes possibly empty system arguements
        """
        pass

    # {{{ generate invocation

    def generate_invocation(self, gen, kernel_name, args):
        gen("for knl in _lpy_c_kernels:")
        with Indentation(gen):
            gen('knl({args})'.format(
                args=", ".join(args)))
    # }}}

    # {{{

    def generate_output_handler(
            self, gen, options, kernel, implemented_data_info):

        from loopy.kernel.data import KernelArgument

        if options.return_dict:
            gen("return None, {%s}"
                % ", ".join("\"%s\": %s" % (arg.name, arg.name)
                            for arg in implemented_data_info
                            if issubclass(arg.arg_class, KernelArgument)
                            if arg.base_name in kernel.get_written_variables()))
        else:
            out_args = [arg
                        for arg in implemented_data_info
                        if issubclass(arg.arg_class, KernelArgument)
                        if arg.base_name in kernel.get_written_variables()]
            if out_args:
                gen("return None, (%s,)"
                    % ", ".join(arg.name for arg in out_args))
            else:
                gen("return None, ()")

    # }}}

    def generate_host_code(self, gen, codegen_result):
        # "host" code for C is embedded in the same file as the "device" code
        # this will enable a logical jumping off point for global barriers for
        # OpenMP, etc.
        pass

    def get_arg_pass(self, arg):
        return arg.name


class CCompiler(object):

    """
    The compiler module handles invocation of compilers to generate a shared lib
    using codepy, which can subsequently be loaded via ctypes.

    The general strategy here is as follows:


    1.  A :class:`codepy.Toolchain` is guessed from distutils.
        The user may override any flags obtained therein by passing in arguements
        to cc, cflags, etc.

    2.  The kernel source is built into and object first, then made into a shared
        library using :meth:`codepy.jit.compile_from_string`, which additionally
        handles caching

    3.  The resulting shared library is turned into a :class:`ctypes.CDLL`
        to enable calling by the invoker generated by, e.g.,
        :class:`CExecutionWrapperGenerator`
    """

    def __init__(self, toolchain=None,
                 cc='gcc', cflags='-std=c99 -O3 -fPIC'.split(),
                 ldflags='-shared'.split(), libraries=[],
                 include_dirs=[], library_dirs=[], defines=[],
                 source_suffix='c'):

        # try to get a default toolchain
        # or subclass supplied version if available
        self.toolchain = guess_toolchain() if toolchain is None else toolchain
        self.source_suffix = source_suffix
        if toolchain is None:
            # copy in all differing values
            diff = {'cc': cc,
                    'cflags': cflags,
                    'ldflags': ldflags,
                    'libraries': libraries,
                    'include_dirs': include_dirs,
                    'library_dirs': library_dirs,
                    'defines': defines}
            # filter empty and those equal to toolchain defaults
            diff = dict((k, v) for k, v in six.iteritems(diff)
                    if v and
                    not hasattr(self.toolchain, k) or
                    getattr(self.toolchain, k) != v)
            self.toolchain = self.toolchain.copy(**diff)
        self.tempdir = tempfile.mkdtemp(prefix="tmp_loopy")
        self.source_suffix = source_suffix

    def _tempname(self, name):
        """Build temporary filename path in tempdir."""
        return os.path.join(self.tempdir, name)

    @memoize_method
    def _build_obj(self, name, code, source_name,
                   debug=False, wait_on_error=None, debug_recompile=True):
        """Compile code, and build object file"""
        logger.debug(code)

        # build object
        obj_checksum, _, obj_file, recompiled = \
            compile_from_string(self.toolchain, name, code, source_name,
                                self.tempdir, debug, wait_on_error,
                                debug_recompile, True)
        if not recompiled:
            logger.debug('Kernel {} compiled from source'.format(name))

        return obj_checksum, obj_file

    @memoize_method
    def _build_lib(self, name, obj_file, debug=False, wait_on_error=None,
                   debug_recompile=True):
        """Build and load shared library from object file"""

        if not isinstance(obj_file, tuple):
            obj_file = (obj_file,)

        # read obj files in to get "source"
        obj = []
        obj_name = []
        from os.path import basename
        for o in obj_file:
            with open(o, 'rb') as file:
                obj.append(file.read())
            obj_name.append(basename(o))

        # build object
        so_checksum, _, so_file, recompiled = \
            compile_from_string(self.toolchain, name, obj, obj_name,
                                self.tempdir, debug, wait_on_error,
                                debug_recompile, object=False,
                                source_is_binary=True)
        if not recompiled:
            logger.debug('Kernel {} compiled from source'.format(name))

        return so_checksum, ctypes.CDLL(so_file)

    def build(self, name, code, debug=False, wait_on_error=None,
              debug_recompile=True):
        """Compile code, build and load shared library."""

        # build object
        _, obj_file = self._build_obj(
            name, code, self._tempname('code.' + self.source_suffix),
            debug=debug, wait_on_error=wait_on_error,
            debug_recompile=debug_recompile)

        # and create library
        _, lib = self._build_lib(name, obj_file, debug=debug,
                              wait_on_error=wait_on_error,
                              debug_recompile=debug_recompile)

        # and return compiled
        return lib


class CPlusPlusCompiler(CCompiler):
    """Subclass of CCompiler to invoke a C++ compiler."""

    def __init__(self, cc='g++', cflags='-std=c++98 -O3 -fPIC'.split(),
                 ldflags=[], libraries=[],
                 include_dirs=[], library_dirs=[], defines=[],
                 source_suffix='cpp'):

        super(CPlusPlusCompiler, self).__init__(
            cc=cc, cflags=cflags, ldflags=ldflags, libraries=libraries,
            include_dirs=include_dirs, library_dirs=library_dirs,
            defines=defines, source_suffix=source_suffix)


class IDIToCDLL(object):
    """
    A utility class that extracts arguement and return type info from a
    :class:`ImplementedDataInfo` in order to create a :class:`ctype.CDLL`
    """
    def __init__(self, target):
        self.target = target
        self.registry = target.get_dtype_registry().wrapped_registry

    def __call__(self, knl, idi):
        # grab return type from AST
        from loopy.target.c import CFunctionDeclExtractor
        func_decl = CFunctionDeclExtractor()
        func_decl(knl.ast)
        assert len(func_decl.decls) == 1, (
            "Can't extract multiple function declartions")
        restype = func_decl.decls[0].subdecl.typename
        if restype == 'void':
            restype = None
        else:
            raise ValueError('Unhandled restype %r' % (restype, ))

        # next loopy through the implemented data info to get the arg data
        arg_info = []
        for arg in idi:
            # check if pointer
            pointer = arg.shape
            arg_info.append(self._dtype_to_ctype(arg.dtype, pointer))

        return restype, arg_info

    def _append_arg(self, name, dtype, pointer=False):
        """Append arg info to current argument list."""
        self._arg_info.append((
            name,
            self._dtype_to_ctype(dtype, pointer=pointer)
        ))

    def _dtype_to_ctype(self, dtype, pointer=False):
        """Map NumPy dtype to equivalent ctypes type."""
        typename = self.registry.dtype_to_ctype(dtype)
        typename = {'unsigned': 'uint'}.get(typename, typename)
        basetype = getattr(ctypes, 'c_' + typename)
        if pointer:
            return ctypes.POINTER(basetype)
        return basetype


class CompiledCKernel(object):

    """
    A CompiledCKernel wraps a loopy kernel, compiling it and loading the
    result as a shared library, and provides access to the kernel as a
    ctypes function object, wrapped by the __call__ method, which attempts
    to automatically map argument types.
    """

<<<<<<< HEAD
    def __init__(self, knl, dev_code='', host_code='',
                 host_name='', target=CTarget(), comp=None):
=======
    def __init__(self, knl, idi, dev_code, target, comp=CCompiler()):
        from loopy.target.c import CTarget
>>>>>>> 4ac795f1
        assert isinstance(target, CTarget)
        self.target = target
        self.name = knl.name
        # get code and build
<<<<<<< HEAD
        self.dev_code = dev_code
        self.host_code = host_code
        self.host_name = host_name
        self.code = self._get_code()
        self.comp = comp or CCompiler()
        self.dll = self.comp.build(self.knl.name, self.code)

        # get the function declaration for interface with ctypes
        self.func_decl = self._get_extractor()
        self.func_decl(knl.ast)
        self.func_decl = self.func_decl.decls[0]
        self._arg_info = []
        # TODO knl.args[:].dtype is sufficient
        self._visit_func_decl(self.func_decl)
        self.name = self.knl.name
        restype = self.func_decl.subdecl.typename
        if restype == 'void':
            self.restype = None
        else:
            raise ValueError('Unhandled restype %r' % (restype, ))
        self._fn = getattr(self.dll, self._get_linking_name())
        self._fn.restype = self.restype
        self._fn.argtypes = [ctype for name, ctype in self._arg_info]
        self._prepared_call_cache = weakref.WeakKeyDictionary()
=======
        self.code = dev_code
        self.comp = comp
        self.checksum, self.dll = self.comp.build(
            self.name, self.code)

        # get the function declaration for interface with ctypes
        func_decl = IDIToCDLL(self.target)
        restype, arg_info = func_decl(knl, idi)
        self._fn = getattr(self.dll, self.name)
        self._fn.restype = restype
        self._fn.argtypes = [ctype for ctype in arg_info]
>>>>>>> 4ac795f1

    def _get_linking_name(self):
        """ return device program name for C-kernel """
        return self.knl.name

    def _get_code(self):
        """ No 'host' for C-only """
        return self.dev_code

    def _get_extractor(self):
        """ Returns the correct function decl extractor depending on target
            type"""
        from loopy.target.c import CFunctionDeclExtractor
        return CFunctionDeclExtractor()

    def __call__(self, *args):
        """Execute kernel with given args mapped to ctypes equivalents."""
        args_ = []
        for arg, arg_t in zip(args, self._fn.argtypes):
            if hasattr(arg, 'ctypes'):
                if arg.size == 0:
                    # TODO eliminate unused arguments from kernel
                    arg_ = arg_t(0.0)
                else:
                    arg_ = arg.ctypes.data_as(arg_t)
            else:
                arg_ = arg_t(arg)
            args_.append(arg_)
        self._fn(*args_)


class CKernelExecutor(KernelExecutorBase):

    """An object connecting a kernel to a :class:`CompiledKernel`
    for execution.

    .. automethod:: __init__
    .. automethod:: __call__
    """

    def __init__(self, kernel, invoker=CExecutionWrapperGenerator(),
                 compiler=None):
        """
        :arg kernel: may be a loopy.LoopKernel, a generator returning kernels
            (a warning will be issued if more than one is returned). If the
            kernel has not yet been loop-scheduled, that is done, too, with no
            specific arguments.
        """

        self.compiler = compiler if compiler else CCompiler()
        super(CKernelExecutor, self).__init__(kernel, invoker=invoker)

    def get_compiled(self, *args, **kwargs):
        return CompiledCKernel(*args, **kwargs)

    @memoize_method
    def kernel_info(self, arg_to_dtype_set=frozenset(), all_kwargs=None):
        kernel = self.get_typed_and_scheduled_kernel(arg_to_dtype_set)

        from loopy.codegen import generate_code_v2
        codegen_result = generate_code_v2(kernel)

        dev_code = codegen_result.device_code()
        host_code = codegen_result.host_code()
        all_code = '\n'.join([dev_code, '', host_code])

        if self.kernel.options.write_cl:
            output = all_code
            if self.kernel.options.highlight_cl:
                output = get_highlighted_code(code=output)

            if self.kernel.options.write_cl is True:
                print(output)
            else:
                with open(self.kernel.options.write_cl, "w") as outf:
                    outf.write(output)

        if self.kernel.options.edit_cl:
            from pytools import invoke_editor
            dev_code = invoke_editor(dev_code, "code.c")

        c_kernels = []
        for dp in codegen_result.device_programs:
<<<<<<< HEAD
            c_kernels.append(self.get_compiled(
                             dp, dev_code=dev_code,
                             host_code=codegen_result.host_code(),
                             host_name=codegen_result.host_program.name,
                             target=self.kernel.target,
                             comp=self.compiler))

        return _KernelInfo(
            kernel=kernel,
            c_kernels=c_kernels,
            implemented_data_info=codegen_result.implemented_data_info,
            invoker=self.invoker(kernel, codegen_result))
=======
            c_kernels.append(CompiledCKernel(dp,
                codegen_result.implemented_data_info, all_code, self.kernel.target,
                self.compiler))

        return _KernelInfo(
                kernel=kernel,
                c_kernels=c_kernels,
                implemented_data_info=codegen_result.implemented_data_info,
                invoker=self.invoker(kernel, codegen_result))
>>>>>>> 4ac795f1

    # }}}

    def __call__(self, *args, **kwargs):
        """
        :returns: ``(None, output)`` the output is a tuple of output arguments
            (arguments that are written as part of the kernel). The order is given
            by the order of kernel arguments. If this order is unspecified
            (such as when kernel arguments are inferred automatically),
            enable :attr:`loopy.Options.return_dict` to make *output* a
            :class:`dict` instead, with keys of argument names and values
            of the returned arrays.
        """

        kwargs = self.packing_controller.unpack(kwargs)

        kernel_info = self.kernel_info(self.arg_to_dtype_set(kwargs))

        return kernel_info.invoker(
            kernel_info.c_kernels, *args, **kwargs)<|MERGE_RESOLUTION|>--- conflicted
+++ resolved
@@ -366,43 +366,12 @@
     to automatically map argument types.
     """
 
-<<<<<<< HEAD
-    def __init__(self, knl, dev_code='', host_code='',
-                 host_name='', target=CTarget(), comp=None):
-=======
     def __init__(self, knl, idi, dev_code, target, comp=CCompiler()):
         from loopy.target.c import CTarget
->>>>>>> 4ac795f1
         assert isinstance(target, CTarget)
         self.target = target
         self.name = knl.name
         # get code and build
-<<<<<<< HEAD
-        self.dev_code = dev_code
-        self.host_code = host_code
-        self.host_name = host_name
-        self.code = self._get_code()
-        self.comp = comp or CCompiler()
-        self.dll = self.comp.build(self.knl.name, self.code)
-
-        # get the function declaration for interface with ctypes
-        self.func_decl = self._get_extractor()
-        self.func_decl(knl.ast)
-        self.func_decl = self.func_decl.decls[0]
-        self._arg_info = []
-        # TODO knl.args[:].dtype is sufficient
-        self._visit_func_decl(self.func_decl)
-        self.name = self.knl.name
-        restype = self.func_decl.subdecl.typename
-        if restype == 'void':
-            self.restype = None
-        else:
-            raise ValueError('Unhandled restype %r' % (restype, ))
-        self._fn = getattr(self.dll, self._get_linking_name())
-        self._fn.restype = self.restype
-        self._fn.argtypes = [ctype for name, ctype in self._arg_info]
-        self._prepared_call_cache = weakref.WeakKeyDictionary()
-=======
         self.code = dev_code
         self.comp = comp
         self.checksum, self.dll = self.comp.build(
@@ -414,7 +383,6 @@
         self._fn = getattr(self.dll, self.name)
         self._fn.restype = restype
         self._fn.argtypes = [ctype for ctype in arg_info]
->>>>>>> 4ac795f1
 
     def _get_linking_name(self):
         """ return device program name for C-kernel """
@@ -498,20 +466,6 @@
 
         c_kernels = []
         for dp in codegen_result.device_programs:
-<<<<<<< HEAD
-            c_kernels.append(self.get_compiled(
-                             dp, dev_code=dev_code,
-                             host_code=codegen_result.host_code(),
-                             host_name=codegen_result.host_program.name,
-                             target=self.kernel.target,
-                             comp=self.compiler))
-
-        return _KernelInfo(
-            kernel=kernel,
-            c_kernels=c_kernels,
-            implemented_data_info=codegen_result.implemented_data_info,
-            invoker=self.invoker(kernel, codegen_result))
-=======
             c_kernels.append(CompiledCKernel(dp,
                 codegen_result.implemented_data_info, all_code, self.kernel.target,
                 self.compiler))
@@ -521,7 +475,6 @@
                 c_kernels=c_kernels,
                 implemented_data_info=codegen_result.implemented_data_info,
                 invoker=self.invoker(kernel, codegen_result))
->>>>>>> 4ac795f1
 
     # }}}
 
