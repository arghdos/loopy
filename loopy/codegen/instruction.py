"""Code generation for Instruction objects."""

from __future__ import division, absolute_import

__copyright__ = "Copyright (C) 2012 Andreas Kloeckner"

__license__ = """
Permission is hereby granted, free of charge, to any person obtaining a copy
of this software and associated documentation files (the "Software"), to deal
in the Software without restriction, including without limitation the rights
to use, copy, modify, merge, publish, distribute, sublicense, and/or sell
copies of the Software, and to permit persons to whom the Software is
furnished to do so, subject to the following conditions:

The above copyright notice and this permission notice shall be included in
all copies or substantial portions of the Software.

THE SOFTWARE IS PROVIDED "AS IS", WITHOUT WARRANTY OF ANY KIND, EXPRESS OR
IMPLIED, INCLUDING BUT NOT LIMITED TO THE WARRANTIES OF MERCHANTABILITY,
FITNESS FOR A PARTICULAR PURPOSE AND NONINFRINGEMENT. IN NO EVENT SHALL THE
AUTHORS OR COPYRIGHT HOLDERS BE LIABLE FOR ANY CLAIM, DAMAGES OR OTHER
LIABILITY, WHETHER IN AN ACTION OF CONTRACT, TORT OR OTHERWISE, ARISING FROM,
OUT OF OR IN CONNECTION WITH THE SOFTWARE OR THE USE OR OTHER DEALINGS IN
THE SOFTWARE.
"""


from six.moves import range
import islpy as isl
from loopy.codegen import Unvectorizable
from loopy.codegen.result import CodeGenerationResult
from pymbolic.mapper.stringifier import PREC_NONE


def to_codegen_result(
        codegen_state, insn_id, domain, check_inames, required_preds, ast):
    from loopy.codegen.bounds import get_bounds_checks
    from loopy.symbolic import constraint_to_expr

    bounds_checks = get_bounds_checks(
            domain, check_inames,
            codegen_state.implemented_domain, overapproximate=False)
    bounds_check_set = isl.Set.universe(domain.get_space()) \
            .add_constraints(bounds_checks)
    bounds_check_set, new_implemented_domain = isl.align_two(
            bounds_check_set, codegen_state.implemented_domain)
    new_implemented_domain = new_implemented_domain & bounds_check_set

    if bounds_check_set.is_empty():
        return None

    condition_exprs = [
            constraint_to_expr(cns)
            for cns in bounds_checks]

    condition_exprs.extend(
            required_preds - codegen_state.implemented_predicates)

    if condition_exprs:
        from pymbolic.primitives import LogicalAnd
        from pymbolic.mapper.stringifier import PREC_NONE
        ast = codegen_state.ast_builder.emit_if(
                codegen_state.expression_to_code_mapper(
                    LogicalAnd(tuple(condition_exprs)), PREC_NONE),
                ast)

    return CodeGenerationResult.new(
            codegen_state, insn_id, ast, new_implemented_domain)


<<<<<<< HEAD
def generate_instruction_code(kernel, insn, codegen_state):
    from loopy.kernel.data import Assignment, CallInstruction, CInstruction

    if isinstance(insn, Assignment):
        result = generate_expr_instruction_code(kernel, insn, codegen_state)
    elif isinstance(insn, CallInstruction):
        result = generate_call_code(kernel, insn, codegen_state)
=======
def generate_instruction_code(codegen_state, insn):
    kernel = codegen_state.kernel

    from loopy.kernel.data import Assignment, CallInstruction, CInstruction

    if isinstance(insn, Assignment):
        ast = generate_assignment_instruction_code(codegen_state, insn)
    elif isinstance(insn, CallInstruction):
        ast = generate_call_code(codegen_state, insn)
>>>>>>> 55ba3a29
    elif isinstance(insn, CInstruction):
        ast = generate_c_instruction_code(codegen_state, insn)
    else:
        raise RuntimeError("unexpected instruction type")

    insn_inames = kernel.insn_inames(insn)

    return to_codegen_result(
            codegen_state,
            insn.id,
            kernel.get_inames_domain(insn_inames), insn_inames,
            insn.predicates,
            ast)


def generate_assignment_instruction_code(codegen_state, insn):
    kernel = codegen_state.kernel

    ecm = codegen_state.expression_to_code_mapper

    from loopy.expression import dtype_to_type_context, VectorizabilityChecker

    # {{{ vectorization handling

    if codegen_state.vectorization_info:
        if insn.atomicity:
            raise Unvectorizable("atomic operation")

        vinfo = codegen_state.vectorization_info
        vcheck = VectorizabilityChecker(
                kernel, vinfo.iname, vinfo.length)
        lhs_is_vector = vcheck(insn.assignee)
        rhs_is_vector = vcheck(insn.expression)

        if not lhs_is_vector and rhs_is_vector:
            raise Unvectorizable(
                    "LHS is scalar, RHS is vector, cannot assign")

        is_vector = lhs_is_vector

        del lhs_is_vector
        del rhs_is_vector

    # }}}

    (assignee_var_name, assignee_indices), = insn.assignees_and_indices()
    lhs_var = kernel.get_var_descriptor(assignee_var_name)
    lhs_dtype = lhs_var.dtype

    if insn.atomicity is not None:
        lhs_atomicity = [
                a for a in insn.atomicity if a.var_name == assignee_var_name]
        assert len(lhs_atomicity) <= 1
        if lhs_atomicity:
            lhs_atomicity, = lhs_atomicity
        else:
            lhs_atomicity = None
    else:
        lhs_atomicity = None

    from loopy.kernel.data import AtomicInit, AtomicUpdate

    lhs_code = ecm(insn.assignee, prec=PREC_NONE, type_context=None)
    rhs_type_context = dtype_to_type_context(kernel.target, lhs_dtype)
    if lhs_atomicity is None:
        result = codegen_state.ast_builder.emit_assignment(
                codegen_state,
                lhs_code,
                ecm(insn.expression, prec=PREC_NONE,
                    type_context=rhs_type_context,
                    needed_dtype=lhs_dtype))

    elif isinstance(lhs_atomicity, AtomicInit):
        raise NotImplementedError("atomic init")

    elif isinstance(lhs_atomicity, AtomicUpdate):
        codegen_state.seen_atomic_dtypes.add(lhs_dtype)
        result = codegen_state.ast_builder.generate_atomic_update(
                kernel, codegen_state, lhs_atomicity, lhs_var,
                insn.assignee, insn.expression,
                lhs_dtype, rhs_type_context)

    else:
        raise ValueError("unexpected lhs atomicity type: %s"
                % type(lhs_atomicity).__name__)

    # {{{ tracing

    if kernel.options.trace_assignments or kernel.options.trace_assignment_values:
        if codegen_state.vectorization_info and is_vector:
            raise Unvectorizable("tracing does not support vectorization")

        from cgen import Statement as S  # noqa

        gs, ls = kernel.get_grid_size_upper_bounds()

        printf_format = "%s.%s[%s][%s]: %s" % (
                kernel.name,
                insn.id,
                ", ".join("gid%d=%%d" % i for i in range(len(gs))),
                ", ".join("lid%d=%%d" % i for i in range(len(ls))),
                assignee_var_name)

        printf_args = (
                ["gid(%d)" % i for i in range(len(gs))]
                +
                ["lid(%d)" % i for i in range(len(ls))]
                )

        if assignee_indices:
            printf_format += "[%s]" % ",".join(len(assignee_indices) * ["%d"])
            printf_args.extend(
                    ecm(i, prec=PREC_NONE, type_context="i")
                    for i in assignee_indices)

        if kernel.options.trace_assignment_values:
            if lhs_dtype.numpy_dtype.kind == "i":
                printf_format += " = %d"
                printf_args.append(lhs_code)
            elif lhs_dtype.numpy_dtype.kind == "f":
                printf_format += " = %g"
                printf_args.append(lhs_code)
            elif lhs_dtype.numpy_dtype.kind == "c":
                printf_format += " = %g + %gj"
                printf_args.extend([
                    "(%s).x" % lhs_code,
                    "(%s).y" % lhs_code])

        if printf_args:
            printf_args_str = ", " + ", ".join(printf_args)
        else:
            printf_args_str = ""

        printf_insn = S("printf(\"%s\\n\"%s)" % (
                    printf_format, printf_args_str))

        from cgen import Block
        if kernel.options.trace_assignment_values:
            result = Block([result, printf_insn])
        else:
            # print first, execute later -> helps find segfaults
            result = Block([printf_insn, result])

    # }}}

    return result


<<<<<<< HEAD
def generate_call_code(kernel, insn, codegen_state):
=======
def generate_call_code(codegen_state, insn):
    kernel = codegen_state.kernel

>>>>>>> 55ba3a29
    # {{{ vectorization handling

    if codegen_state.vectorization_info:
        if insn.atomicity:
            raise Unvectorizable("function call")

    # }}}

<<<<<<< HEAD
    result = kernel.target.generate_multiple_assignment(
=======
    result = codegen_state.ast_builder.emit_multiple_assignment(
>>>>>>> 55ba3a29
            codegen_state, insn)

    # {{{ tracing

    if kernel.options.trace_assignments or kernel.options.trace_assignment_values:
        raise NotImplementedError("tracing of multi-output function calls")

    # }}}

    return result


<<<<<<< HEAD
def generate_c_instruction_code(kernel, insn, codegen_state):
=======
def generate_c_instruction_code(codegen_state, insn):
    kernel = codegen_state.kernel

>>>>>>> 55ba3a29
    if codegen_state.vectorization_info is not None:
        raise Unvectorizable("C instructions cannot be vectorized")

    body = []

    from loopy.target.c import POD
    from cgen import Initializer, Block, Line

    from pymbolic.primitives import Variable
    for name, iname_expr in insn.iname_exprs:
        if (isinstance(iname_expr, Variable)
                and name not in codegen_state.var_subst_map):
            # No need, the bare symbol will work
            continue

        body.append(
                Initializer(
                    POD(codegen_state.ast_builder, kernel.index_dtype, name),
                    codegen_state.expression_to_code_mapper(
                        iname_expr, prec=PREC_NONE, type_context="i")))

    if body:
        body.append(Line())

    body.extend(Line(l) for l in insn.code.split("\n"))

    return Block(body)


# vim: foldmethod=marker<|MERGE_RESOLUTION|>--- conflicted
+++ resolved
@@ -68,15 +68,6 @@
             codegen_state, insn_id, ast, new_implemented_domain)
 
 
-<<<<<<< HEAD
-def generate_instruction_code(kernel, insn, codegen_state):
-    from loopy.kernel.data import Assignment, CallInstruction, CInstruction
-
-    if isinstance(insn, Assignment):
-        result = generate_expr_instruction_code(kernel, insn, codegen_state)
-    elif isinstance(insn, CallInstruction):
-        result = generate_call_code(kernel, insn, codegen_state)
-=======
 def generate_instruction_code(codegen_state, insn):
     kernel = codegen_state.kernel
 
@@ -86,7 +77,6 @@
         ast = generate_assignment_instruction_code(codegen_state, insn)
     elif isinstance(insn, CallInstruction):
         ast = generate_call_code(codegen_state, insn)
->>>>>>> 55ba3a29
     elif isinstance(insn, CInstruction):
         ast = generate_c_instruction_code(codegen_state, insn)
     else:
@@ -235,13 +225,9 @@
     return result
 
 
-<<<<<<< HEAD
-def generate_call_code(kernel, insn, codegen_state):
-=======
 def generate_call_code(codegen_state, insn):
     kernel = codegen_state.kernel
 
->>>>>>> 55ba3a29
     # {{{ vectorization handling
 
     if codegen_state.vectorization_info:
@@ -250,11 +236,7 @@
 
     # }}}
 
-<<<<<<< HEAD
-    result = kernel.target.generate_multiple_assignment(
-=======
     result = codegen_state.ast_builder.emit_multiple_assignment(
->>>>>>> 55ba3a29
             codegen_state, insn)
 
     # {{{ tracing
@@ -267,13 +249,9 @@
     return result
 
 
-<<<<<<< HEAD
-def generate_c_instruction_code(kernel, insn, codegen_state):
-=======
 def generate_c_instruction_code(codegen_state, insn):
     kernel = codegen_state.kernel
 
->>>>>>> 55ba3a29
     if codegen_state.vectorization_info is not None:
         raise Unvectorizable("C instructions cannot be vectorized")
 
