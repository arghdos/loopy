--- conflicted
+++ resolved
@@ -104,12 +104,9 @@
     .. versionadded:: 2018.1
     """
 
-<<<<<<< HEAD
-    from loopy.kernel.data import VectorizeTag, IlpBaseTag
+    from loopy.kernel.data import VectorizeTag, IlpBaseTag, filter_iname_tags_by_type
     from loopy.kernel.tools import find_recursive_dependencies
 
-=======
->>>>>>> d3aba516
     if isinstance(privatizing_inames, str):
         privatizing_inames = frozenset(
                 s.strip()
@@ -234,11 +231,6 @@
 
     # {{{ change temporary variables
 
-<<<<<<< HEAD
-=======
-    from loopy.kernel.data import VectorizeTag, filter_iname_tags_by_type
-
->>>>>>> d3aba516
     new_temp_vars = kernel.temporary_variables.copy()
     for tv_name, inames in six.iteritems(var_to_new_priv_axis_iname):
         tv = new_temp_vars[tv_name]
