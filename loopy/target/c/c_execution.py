from __future__ import division, with_statement, absolute_import

__copyright__ = "Copyright (C) 2017 Nick Curtis"

__license__ = """
Permission is hereby granted, free of charge, to any person obtaining a copy
of this software and associated documentation files (the "Software"), to deal
in the Software without restriction, including without limitation the rights
to use, copy, modify, merge, publish, distribute, sublicense, and/or sell
copies of the Software, and to permit persons to whom the Software is
furnished to do so, subject to the following conditions:

The above copyright notice and this permission notice shall be included in
all copies or substantial portions of the Software.

THE SOFTWARE IS PROVIDED "AS IS", WITHOUT WARRANTY OF ANY KIND, EXPRESS OR
IMPLIED, INCLUDING BUT NOT LIMITED TO THE WARRANTIES OF MERCHANTABILITY,
FITNESS FOR A PARTICULAR PURPOSE AND NONINFRINGEMENT. IN NO EVENT SHALL THE
AUTHORS OR COPYRIGHT HOLDERS BE LIABLE FOR ANY CLAIM, DAMAGES OR OTHER
LIABILITY, WHETHER IN AN ACTION OF CONTRACT, TORT OR OTHERWISE, ARISING FROM,
OUT OF OR IN CONNECTION WITH THE SOFTWARE OR THE USE OR OTHER DEALINGS IN
THE SOFTWARE.
"""

import tempfile
import cgen
import os

from loopy.target.execution import (KernelExecutorBase, _KernelInfo,
                                    ExecutionWrapperGeneratorBase)
from loopy.target.c import CTarget
from pytools import memoize_method
from pytools.py_codegen import (Indentation)
from codepy.toolchain import guess_toolchain
from codepy.jit import compile_from_string
import six
import weakref
import ctypes

import numpy as np

import logging
logger = logging.getLogger(__name__)


class CExecutionWrapperGenerator(ExecutionWrapperGeneratorBase):

    """
    Specialized form of the :class:`ExecutionWrapperGeneratorBase` for
    pyopencl execution
    """

    def __init__(self):
        system_args = ["_lpy_c_kernels"]
        super(CExecutionWrapperGenerator, self).__init__(system_args)

    def python_dtype_str(self, dtype):
        if np.dtype(str(dtype)).isbuiltin:
            return "_lpy_np."+dtype.name
        raise Exception('dtype: {} not recognized'.format(dtype))

    # {{{ handle non numpy arguements

    def handle_non_numpy_arg(self, gen, arg):
        pass

    # }}}

    # {{{ handle allocation of unspecified arguements

    def handle_alloc(self, gen, arg, kernel_arg, strify, skip_arg_checks):
        """
        Handle allocation of non-specified arguements for C-execution
        """
        from pymbolic import var

        num_axes = len(arg.unvec_shape)
        for i in range(num_axes):
            gen("_lpy_shape_%d = %s" % (i, strify(arg.unvec_shape[i])))

        itemsize = kernel_arg.dtype.numpy_dtype.itemsize
        for i in range(num_axes):
            gen("_lpy_strides_%d = %s" % (i, strify(
                itemsize*arg.unvec_strides[i])))

        if not skip_arg_checks:
            for i in range(num_axes):
                gen("assert _lpy_strides_%d > 0, "
                    "\"'%s' has negative stride in axis %d\""
                    % (i, arg.name, i))

        sym_strides = tuple(
            var("_lpy_strides_%d" % i)
            for i in range(num_axes))

        sym_shape = tuple(
            var("_lpy_shape_%d" % i)
            for i in range(num_axes))

        # find order of array
        order = "'C'" if arg.unvec_strides[-1] == 1 else "'F'"

        gen("%(name)s = _lpy_np.empty(%(shape)s, "
            "%(dtype)s, order=%(order)s)"
            % dict(
                name=arg.name,
                shape=strify(sym_shape),
                dtype=self.python_dtype_str(
                    kernel_arg.dtype.numpy_dtype),
                order=order))

        # check strides
        if not skip_arg_checks:
            gen("assert %(strides)s == %(name)s.strides, "
                "'Strides of loopy created array %(name)s, "
                "do not match expected.'" %
                dict(name=arg.name,
                     strides=strify(sym_strides)))
            for i in range(num_axes):
                gen("del _lpy_shape_%d" % i)
                gen("del _lpy_strides_%d" % i)
            gen("")

    # }}}

    def target_specific_preamble(self, gen):
        """
        Add default C-imports to preamble
        """
        gen.add_to_preamble("import numpy as _lpy_np")

    def initialize_system_args(self, gen):
        """
        Initializes possibly empty system arguements
        """
        pass

    # {{{ generate invocation

    def generate_invocation(self, gen, kernel_name, args):
        gen("for knl in _lpy_c_kernels:")
        with Indentation(gen):
            gen('knl({args})'.format(
                args=", ".join(args)))
    # }}}

    # {{{

    def generate_output_handler(
            self, gen, options, kernel, implemented_data_info):

        from loopy.kernel.data import KernelArgument

        if options.return_dict:
            gen("return None, {%s}"
                % ", ".join("\"%s\": %s" % (arg.name, arg.name)
                            for arg in implemented_data_info
                            if issubclass(arg.arg_class, KernelArgument)
                            if arg.base_name in kernel.get_written_variables()))
        else:
            out_args = [arg
                        for arg in implemented_data_info
                        if issubclass(arg.arg_class, KernelArgument)
                        if arg.base_name in kernel.get_written_variables()]
            if out_args:
                gen("return None, (%s,)"
                    % ", ".join(arg.name for arg in out_args))
            else:
                gen("return None, ()")

    # }}}

    def generate_host_code(self, gen, codegen_result):
        pass

    def get_arg_pass(self, arg):
        return arg.name


class CCompiler(object):

    """
    The compiler module handles invocation of compilers to generate a shared lib
    using codepy, which can subsequently be loaded via ctypes.

    The general strategy here is as follows:


    1.  A :class:`codepy.Toolchain` is guessed from distutils.
        The user may override any flags obtained therein by passing in arguements
        to cc, cflags, etc.

    2.  The kernel source is built into and object first, then made into a shared
        library using :meth:`codepy.jit.compile_from_string`, which additionally
        handles caching

    3.  The resulting shared library is turned into a :class:`ctypes.CDLL`
        to enable calling by the invoker generated by, e.g.,
        :class:`CExecutionWrapperGenerator`
    """

    def __init__(self, toolchain=None,
<<<<<<< HEAD
                 cc='gcc', cflags='-std=c99 -g -O3 -fPIC'.split(),
=======
                 cc='gcc', cflags='-std=c99 -O3 -fPIC'.split(),
>>>>>>> 996b39fe
                 ldflags='-shared'.split(), libraries=[],
                 include_dirs=[], library_dirs=[], defines=[],
                 source_suffix='c'):

        # try to get a default toolchain
        # or subclass supplied version if available
        self.toolchain = guess_toolchain() if toolchain is None else toolchain
        self.source_suffix = source_suffix
        if toolchain is None:
            # copy in all differing values
            diff = {'cc': cc,
                    'cflags': cflags,
                    'ldflags': ldflags,
                    'libraries': libraries,
                    'include_dirs': include_dirs,
                    'library_dirs': library_dirs,
                    'defines': defines}
            # filter empty and those equal to toolchain defaults
            diff = dict((k, v) for k, v in six.iteritems(diff)
                    if v and
                    not hasattr(self.toolchain, k) or
                    getattr(self.toolchain, k) != v)
            self.toolchain = self.toolchain.copy(**diff)
        self.tempdir = tempfile.mkdtemp(prefix="tmp_loopy")
        self.source_suffix = source_suffix

    def _tempname(self, name):
        """Build temporary filename path in tempdir."""
        return os.path.join(self.tempdir, name)

    @memoize_method
    def _build_obj(self, name, code, source_name,
                   debug=False, wait_on_error=None, debug_recompile=True):
        """Compile code, and build object file"""
        logger.debug(code)

        # build object
        obj_checksum, _, obj_file, recompiled = \
            compile_from_string(self.toolchain, name, code, source_name,
                                self.tempdir, debug, wait_on_error,
                                debug_recompile, True)
        if not recompiled:
            logger.debug('Kernel {} compiled from source'.format(name))

        return obj_checksum, obj_file

    @memoize_method
    def _build_lib(self, name, obj_file, debug=False, wait_on_error=None,
                   debug_recompile=True):
        """Build and load shared library from object file"""

        if not isinstance(obj_file, tuple):
            obj_file = (obj_file,)

        # read obj files in to get "source"
        obj = []
        obj_name = []
        from os.path import basename
        for o in obj_file:
            with open(o, 'rb') as file:
                obj.append(file.read())
            obj_name.append(basename(o))

        # build object
        so_checksum, _, so_file, recompiled = \
            compile_from_string(self.toolchain, name, obj, obj_name,
                                self.tempdir, debug, wait_on_error,
                                debug_recompile, object=False,
                                source_is_binary=True)
        if not recompiled:
            logger.debug('Kernel {} compiled from source'.format(name))

        return so_checksum, ctypes.CDLL(so_file)

    def build(self, name, code, debug=False, wait_on_error=None,
              debug_recompile=True):
        """Compile code, build and load shared library."""

        # build object
        _, obj_file = self._build_obj(
            name, code, self._tempname('code.' + self.source_suffix),
            debug=debug, wait_on_error=wait_on_error,
            debug_recompile=debug_recompile)

        # and create library
        _, lib = self._build_lib(name, obj_file, debug=debug,
                              wait_on_error=wait_on_error,
                              debug_recompile=debug_recompile)

        # and return compiled
        return lib


class CPlusPlusCompiler(CCompiler):
    """Subclass of CCompiler to invoke a C++ compiler."""

    def __init__(self, cc='g++', cflags='',
                 ldflags=[], libraries=[],
                 include_dirs=[], library_dirs=[], defines=[],
                 source_suffix='cpp'):

        super(CPlusPlusCompiler, self).__init__(
            cc=cc, cflags=cflags, ldflags=ldflags, libraries=libraries,
            include_dirs=include_dirs, library_dirs=library_dirs,
            defines=defines, source_suffix=source_suffix)


class CompiledCKernel(object):

    """
    A CompiledCKernel wraps a loopy kernel, compiling it and loading the
    result as a shared library, and provides access to the kernel as a
    ctypes function object, wrapped by the __call__ method, which attempts
    to automatically map argument types.
    """

    def __init__(self, knl, dev_code='', host_code='',
                 host_name='', target=CTarget(), comp=None):
        assert isinstance(target, CTarget)
        self.target = target
        self.knl = knl
        # get code and build
        self.dev_code = dev_code
        self.host_code = host_code
        self.host_name = host_name
        self.code = self._get_code()
        self.comp = comp or CCompiler()
        self.dll = self.comp.build(self.knl.name, self.code)

        # get the function declaration for interface with ctypes
        self.func_decl = self._get_extractor()
        self.func_decl(knl.ast)
        self.func_decl = self.func_decl.decls[0]
        self._arg_info = []
        # TODO knl.args[:].dtype is sufficient
        self._visit_func_decl(self.func_decl)
        self.name = self.knl.name
        restype = self.func_decl.subdecl.typename
        if restype == 'void':
            self.restype = None
        else:
            raise ValueError('Unhandled restype %r' % (restype, ))
        self._fn = getattr(self.dll, self._get_linking_name())
        self._fn.restype = self.restype
        self._fn.argtypes = [ctype for name, ctype in self._arg_info]
        self._prepared_call_cache = weakref.WeakKeyDictionary()

    def _get_linking_name(self):
        """ return device program name for C-kernel """
        return self.knl.name

    def _get_code(self):
        """ No 'host' for C-only """
        return self.dev_code

    def _get_extractor(self):
        """ Returns the correct function decl extractor depending on target
            type"""
        from loopy.target.c import CFunctionDeclExtractor
        return CFunctionDeclExtractor()

    def __call__(self, *args):
        """Execute kernel with given args mapped to ctypes equivalents."""
        args_ = []
        for arg, arg_t in zip(args, self._fn.argtypes):
            if hasattr(arg, 'ctypes'):
                if arg.size == 0:
                    # TODO eliminate unused arguments from kernel
                    arg_ = arg_t(0.0)
                else:
                    arg_ = arg.ctypes.data_as(arg_t)
            else:
                arg_ = arg_t(arg)
            args_.append(arg_)
        self._fn(*args_)

    def _append_arg(self, name, dtype, pointer=False):
        """Append arg info to current argument list."""
        self._arg_info.append((
            name,
            self._dtype_to_ctype(dtype, pointer=pointer)
        ))

    def _visit_const(self, node):
        """Visit const arg of kernel."""
        if isinstance(node.subdecl, cgen.RestrictPointer):
            self._visit_pointer(node.subdecl)
        else:
            pod = node.subdecl  # type: cgen.POD
            self._append_arg(pod.name, pod.dtype)

    def _visit_pointer(self, node):
        """Visit pointer argument of kernel."""
        pod = node.subdecl  # type: cgen.POD
        self._append_arg(pod.name, pod.dtype, pointer=True)

    def _visit_func_decl(self, func_decl):
        """Visit nodes of function declaration of kernel."""
        for i, arg in enumerate(func_decl.arg_decls):
            if isinstance(arg, cgen.Const):
                self._visit_const(arg)
            elif isinstance(arg, cgen.RestrictPointer):
                self._visit_pointer(arg)
            else:
                raise ValueError('unhandled type for arg %r' % (arg, ))

    def _dtype_to_ctype(self, dtype, pointer=False):
        """Map NumPy dtype to equivalent ctypes type."""
        target = self.target  # type: CTarget
        registry = target.get_dtype_registry().wrapped_registry
        typename = registry.dtype_to_ctype(dtype)
        typename = {'unsigned': 'uint'}.get(typename, typename)
        basetype = getattr(ctypes, 'c_' + typename)
        if pointer:
            return ctypes.POINTER(basetype)
        return basetype


class CKernelExecutor(KernelExecutorBase):

    """An object connecting a kernel to a :class:`CompiledKernel`
    for execution.

    .. automethod:: __init__
    .. automethod:: __call__
    """

    def __init__(self, kernel, invoker=CExecutionWrapperGenerator(),
                 compiler=None):
        """
        :arg kernel: may be a loopy.LoopKernel, a generator returning kernels
            (a warning will be issued if more than one is returned). If the
            kernel has not yet been loop-scheduled, that is done, too, with no
            specific arguments.
        """

        self.compiler = compiler if compiler else CCompiler()
        super(CKernelExecutor, self).__init__(kernel, invoker=invoker)

    def get_compiled(self, *args, **kwargs):
        return CompiledCKernel(*args, **kwargs)

    @memoize_method
    def kernel_info(self, arg_to_dtype_set=frozenset(), all_kwargs=None):
        kernel = self.get_typed_and_scheduled_kernel(arg_to_dtype_set)

        from loopy.codegen import generate_code_v2
        codegen_result = generate_code_v2(kernel)

        dev_code = codegen_result.device_code()

        if self.kernel.options.write_cl:
            output = dev_code
            if self.kernel.options.highlight_cl:
                output = self.get_highlighted_code(output)

            if self.kernel.options.write_cl is True:
                print(output)
            else:
                with open(self.kernel.options.write_cl, "w") as outf:
                    outf.write(output)

        if self.kernel.options.edit_cl:
            from pytools import invoke_editor
            dev_code = invoke_editor(dev_code, "code.c")

        c_kernels = []
        for dp in codegen_result.device_programs:
            c_kernels.append(self.get_compiled(
                             dp, dev_code=dev_code,
                             host_code=codegen_result.host_code(),
                             host_name=codegen_result.host_program.name,
                             target=self.kernel.target,
                             comp=self.compiler))

        return _KernelInfo(
            kernel=kernel,
            c_kernels=c_kernels,
            implemented_data_info=codegen_result.implemented_data_info,
            invoker=self.invoker(kernel, codegen_result))

    # }}}

    def __call__(self, *args, **kwargs):
        """
        :returns: ``(None, output)`` the output is a tuple of output arguments
            (arguments that are written as part of the kernel). The order is given
            by the order of kernel arguments. If this order is unspecified
            (such as when kernel arguments are inferred automatically),
            enable :attr:`loopy.Options.return_dict` to make *output* a
            :class:`dict` instead, with keys of argument names and values
            of the returned arrays.
        """

        kwargs = self.packing_controller.unpack(kwargs)

        kernel_info = self.kernel_info(self.arg_to_dtype_set(kwargs))

        return kernel_info.invoker(
            kernel_info.c_kernels, *args, **kwargs)<|MERGE_RESOLUTION|>--- conflicted
+++ resolved
@@ -200,11 +200,7 @@
     """
 
     def __init__(self, toolchain=None,
-<<<<<<< HEAD
-                 cc='gcc', cflags='-std=c99 -g -O3 -fPIC'.split(),
-=======
                  cc='gcc', cflags='-std=c99 -O3 -fPIC'.split(),
->>>>>>> 996b39fe
                  ldflags='-shared'.split(), libraries=[],
                  include_dirs=[], library_dirs=[], defines=[],
                  source_suffix='c'):
