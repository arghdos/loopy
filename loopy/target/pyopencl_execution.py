from __future__ import division, with_statement, absolute_import

__copyright__ = "Copyright (C) 2012 Andreas Kloeckner"

__license__ = """
Permission is hereby granted, free of charge, to any person obtaining a copy
of this software and associated documentation files (the "Software"), to deal
in the Software without restriction, including without limitation the rights
to use, copy, modify, merge, publish, distribute, sublicense, and/or sell
copies of the Software, and to permit persons to whom the Software is
furnished to do so, subject to the following conditions:

The above copyright notice and this permission notice shall be included in
all copies or substantial portions of the Software.

THE SOFTWARE IS PROVIDED "AS IS", WITHOUT WARRANTY OF ANY KIND, EXPRESS OR
IMPLIED, INCLUDING BUT NOT LIMITED TO THE WARRANTIES OF MERCHANTABILITY,
FITNESS FOR A PARTICULAR PURPOSE AND NONINFRINGEMENT. IN NO EVENT SHALL THE
AUTHORS OR COPYRIGHT HOLDERS BE LIABLE FOR ANY CLAIM, DAMAGES OR OTHER
LIABILITY, WHETHER IN AN ACTION OF CONTRACT, TORT OR OTHERWISE, ARISING FROM,
OUT OF OR IN CONNECTION WITH THE SOFTWARE OR THE USE OR OTHER DEALINGS IN
THE SOFTWARE.
"""

from six.moves import range, zip

from pytools import memoize_method
from pytools.py_codegen import Indentation
from loopy.target.execution import (
    KernelExecutorBase, ExecutionWrapperGeneratorBase, _KernelInfo, _Kernels)
import logging
logger = logging.getLogger(__name__)


# {{{ invoker generation

# /!\ This code runs in a namespace controlled by the user.
# Prefix all auxiliary variables with "_lpy".


class PyOpenCLExecutionWrapperGenerator(ExecutionWrapperGeneratorBase):
    """
    Specialized form of the :class:`ExecutionWrapperGeneratorBase` for
    pyopencl execution
    """

    def __init__(self):
        system_args = [
            "_lpy_cl_kernels", "queue", "allocator=None", "wait_for=None",
            # ignored if options.no_numpy
            "out_host=None"
            ]
        super(PyOpenCLExecutionWrapperGenerator, self).__init__(system_args)

    def python_dtype_str(self, dtype):
        import pyopencl.tools as cl_tools
        if dtype.isbuiltin:
            return "_lpy_np."+dtype.name
        else:
            return ("_lpy_cl_tools.get_or_register_dtype(\"%s\")"
                    % cl_tools.dtype_to_ctype(dtype))

    # {{{ handle non-numpy args

    def handle_non_numpy_arg(self, gen, arg):
<<<<<<< HEAD
        from loopy.kernel.data import LocalArg
        is_local = arg.arg_class == LocalArg
=======
        from loopy.kernel.data import AddressSpace
        is_local = arg.address_space == AddressSpace.LOCAL
>>>>>>> 0e2297bc
        gen("if isinstance(%s, _lpy_np.ndarray):" % arg.name)
        with Indentation(gen):
            if is_local:
                gen("raise Exception('Cannot pass numpy data directly to a "
                    "__local argument.')")

            gen("# synchronous, nothing to worry about")
            gen("%s = _lpy_cl_array.to_device("
                    "queue, %s, allocator=allocator)"
                    % (arg.name, arg.name))
            gen("_lpy_encountered_numpy = True")
        gen("elif %s is not None:" % arg.name)
        with Indentation(gen):
            if is_local:
<<<<<<< HEAD
                gen("assert isinstance(%s, _lpy_cl.LocalMemory), 'Arguments of "
                    "type LocalArg must either be None or an instance of a "
                    "pyopencl.LocalMemory object.'" % arg.name)
            else:
                gen("_lpy_encountered_dev = True")
        if is_local:
            from numpy import prod
            gen('else:')
            with Indentation(gen):
                gen('# create a properly sized LocalMemory object')
                gen('%s = _lpy_cl.LocalMemory(%d)' % (
                    arg.name, prod(arg.shape) * arg.dtype.itemsize))
=======
                gen("assert isinstance(%s, _lpy_cl.LocalMemory), 'Arguments with "
                    "local scope must either be None or an instance of a "
                    "pyopencl.LocalMemory object.'" % arg.name)
            else:
                gen("_lpy_encountered_dev = True")
>>>>>>> 0e2297bc

        gen("")

    # }}}

    # {{{ handle allocation of unspecified arguements

    def handle_alloc(self, gen, arg, kernel_arg, strify, skip_arg_checks):
        """
        Handle allocation of non-specified arguements for pyopencl execution
        """
        from pymbolic import var
        from loopy.kernel.data import AddressSpace

        if arg.address_space == AddressSpace.LOCAL:
            # handle local argument allocations
            from numpy import prod
            gen('# create a properly sized LocalMemory object')
            gen('%s = _lpy_cl.LocalMemory(%d)' % (
                arg.name, prod(arg.shape) * arg.dtype.itemsize))
            return

        num_axes = len(arg.strides)
        for i in range(num_axes):
            gen("_lpy_shape_%d = %s" % (i, strify(arg.unvec_shape[i])))

        itemsize = kernel_arg.dtype.numpy_dtype.itemsize
        for i in range(num_axes):
            gen("_lpy_strides_%d = %s" % (i, strify(
                itemsize*arg.unvec_strides[i])))

        if not skip_arg_checks:
            for i in range(num_axes):
                gen("assert _lpy_strides_%d > 0, "
                        "\"'%s' has negative stride in axis %d\""
                        % (i, arg.name, i))

        sym_strides = tuple(
                var("_lpy_strides_%d" % i)
                for i in range(num_axes))
        sym_shape = tuple(
                var("_lpy_shape_%d" % i)
                for i in range(num_axes))

        alloc_size_expr = (sum(astrd*(alen-1)
            for alen, astrd in zip(sym_shape, sym_strides))
            + itemsize)

        gen("_lpy_alloc_size = %s" % strify(alloc_size_expr))
        gen("%(name)s = _lpy_cl_array.Array(queue, %(shape)s, "
                "%(dtype)s, strides=%(strides)s, "
                "data=allocator(_lpy_alloc_size), allocator=allocator)"
                % dict(
                    name=arg.name,
                    shape=strify(sym_shape),
                    strides=strify(sym_strides),
                    dtype=self.python_dtype_str(kernel_arg.dtype.numpy_dtype)))

        if not skip_arg_checks:
            for i in range(num_axes):
                gen("del _lpy_shape_%d" % i)
                gen("del _lpy_strides_%d" % i)
            gen("del _lpy_alloc_size")
            gen("")

    # }}}

    def target_specific_preamble(self, gen):
        """
        Add default pyopencl imports to preamble
        """
        gen.add_to_preamble("import numpy as _lpy_np")
        gen.add_to_preamble("import pyopencl as _lpy_cl")
        gen.add_to_preamble("import pyopencl.array as _lpy_cl_array")
        gen.add_to_preamble("import pyopencl.tools as _lpy_cl_tools")

    def initialize_system_args(self, gen):
        """
        Initializes possibly empty system arguements
        """
        gen("if allocator is None:")
        with Indentation(gen):
            gen("allocator = _lpy_cl_tools.DeferredAllocator(queue.context)")
        gen("")

    # {{{ generate invocation

    def generate_invocation(self, gen, kernel_name, args,
            kernel, implemented_data_info):
        if kernel.options.cl_exec_manage_array_events:
            gen("""
                if wait_for is None:
                    wait_for = []
                """)

            gen("")
            from loopy.kernel.data import ArrayArg
            for arg in implemented_data_info:
                if issubclass(arg.arg_class, ArrayArg):
                    gen(
                            "wait_for.extend({arg_name}.events)"
                            .format(arg_name=arg.name))

            gen("")

        gen("_lpy_evt = {kernel_name}({args})"
        .format(
            kernel_name=kernel_name,
            args=", ".join(
                ["_lpy_cl_kernels", "queue"]
                + args
                + ["wait_for=wait_for"])))

        if kernel.options.cl_exec_manage_array_events:
            gen("")
            from loopy.kernel.data import ArrayArg
            for arg in implemented_data_info:
                if (issubclass(arg.arg_class, ArrayArg)
                        and arg.base_name in kernel.get_written_variables()):
                    gen("{arg_name}.add_event(_lpy_evt)".format(arg_name=arg.name))

    # }}}

    # {{{

    def generate_output_handler(
            self, gen, options, kernel, implemented_data_info):

        from loopy.kernel.data import KernelArgument, AddressSpace

        if not options.no_numpy:
            gen("if out_host is None and (_lpy_encountered_numpy "
                    "and not _lpy_encountered_dev):")
            with Indentation(gen):
                gen("out_host = True")

            gen("if out_host:")
            with Indentation(gen):
                gen("pass")  # if no outputs (?!)
                for arg in implemented_data_info:
                    if not issubclass(arg.arg_class, KernelArgument):
                        continue
                    elif arg.address_space == AddressSpace.LOCAL:
                        # local memory doesn't have a .get()
                        continue

                    is_written = arg.base_name in kernel.get_written_variables()
                    if is_written:
                        gen("%s = %s.get(queue=queue)" % (arg.name, arg.name))

            gen("")

        if options.return_dict:
            gen("return _lpy_evt, {%s}"
                    % ", ".join("\"%s\": %s" % (arg.name, arg.name)
                        for arg in implemented_data_info
                        if issubclass(arg.arg_class, KernelArgument)
                        if arg.base_name in kernel.get_written_variables()))
        else:
            out_args = [arg
                    for arg in implemented_data_info
                        if issubclass(arg.arg_class, KernelArgument)
                    if arg.base_name in kernel.get_written_variables()]
            if out_args:
                gen("return _lpy_evt, (%s,)"
                        % ", ".join(arg.name for arg in out_args))
            else:
                gen("return _lpy_evt, ()")

    # }}}

    def generate_host_code(self, gen, codegen_result):
        gen.add_to_preamble(codegen_result.host_code())

    def get_arg_pass(self, arg):
        from loopy.kernel.data import AddressSpace
        is_local = arg.address_space == AddressSpace.LOCAL
        return "%s%s" % (arg.name, '.base_data' if not is_local else '')

# }}}


# {{{ kernel executor


class PyOpenCLKernelExecutor(KernelExecutorBase):
    """An object connecting a kernel to a :class:`pyopencl.Context`
    for execution.

    .. automethod:: __init__
    .. automethod:: __call__
    """

    def __init__(self, context, kernel):
        """
        :arg context: a :class:`pyopencl.Context`
        :arg kernel: may be a loopy.LoopKernel, a generator returning kernels
            (a warning will be issued if more than one is returned). If the
            kernel has not yet been loop-scheduled, that is done, too, with no
            specific arguments.
        """

        super(PyOpenCLKernelExecutor, self).__init__(kernel)

        self.context = context

        from loopy.target.pyopencl import PyOpenCLTarget
        if isinstance(kernel.target, PyOpenCLTarget):
            self.kernel = kernel.copy(target=PyOpenCLTarget(context.devices[0]))

    def get_invoker_uncached(self, kernel, codegen_result):
        generator = PyOpenCLExecutionWrapperGenerator()
        return generator(kernel, codegen_result)

    @memoize_method
    def kernel_info(self, arg_to_dtype_set=frozenset(), all_kwargs=None):
        kernel = self.get_typed_and_scheduled_kernel(arg_to_dtype_set)

        from loopy.codegen import generate_code_v2
        from loopy.target.execution import get_highlighted_code
        codegen_result = generate_code_v2(kernel)

        dev_code = codegen_result.device_code()

        if self.kernel.options.write_cl:
            output = dev_code
            if self.kernel.options.highlight_cl:
                output = get_highlighted_code(output)

            if self.kernel.options.write_cl is True:
                print(output)
            else:
                with open(self.kernel.options.write_cl, "w") as outf:
                    outf.write(output)

        if self.kernel.options.edit_cl:
            from pytools import invoke_editor
            dev_code = invoke_editor(dev_code, "code.cl")

        import pyopencl as cl

        cl_program = (
                cl.Program(self.context, dev_code)
                .build(options=kernel.options.cl_build_options))

        cl_kernels = _Kernels()
        for dp in codegen_result.device_programs:
            setattr(cl_kernels, dp.name, getattr(cl_program, dp.name))

        return _KernelInfo(
                kernel=kernel,
                cl_kernels=cl_kernels,
                implemented_data_info=codegen_result.implemented_data_info,
                invoker=self.get_invoker(kernel, codegen_result))

    def __call__(self, queue, **kwargs):
        """
        :arg allocator: a callable passed a byte count and returning
            a :class:`pyopencl.Buffer`. A :class:`pyopencl` allocator
            maybe.
        :arg wait_for: A list of :class:`pyopencl.Event` instances
            for which to wait.
        :arg out_host: :class:`bool`
            Decides whether output arguments (i.e. arguments
            written by the kernel) are to be returned as
            :mod:`numpy` arrays. *True* for yes, *False* for no.

            For the default value of *None*, if all (input) array
            arguments are :mod:`numpy` arrays, defaults to
            returning :mod:`numpy` arrays as well.

        :returns: ``(evt, output)`` where *evt* is a :class:`pyopencl.Event`
            associated with the execution of the kernel, and
            output is a tuple of output arguments (arguments that
            are written as part of the kernel). The order is given
            by the order of kernel arguments. If this order is unspecified
            (such as when kernel arguments are inferred automatically),
            enable :attr:`loopy.Options.return_dict` to make *output* a
            :class:`dict` instead, with keys of argument names and values
            of the returned arrays.
        """

        allocator = kwargs.pop("allocator", None)
        wait_for = kwargs.pop("wait_for", None)
        out_host = kwargs.pop("out_host", None)

        kwargs = self.packing_controller.unpack(kwargs)

        kernel_info = self.kernel_info(self.arg_to_dtype_set(kwargs))

        return kernel_info.invoker(
                kernel_info.cl_kernels, queue, allocator, wait_for,
                out_host, **kwargs)

# }}}

# vim: foldmethod=marker<|MERGE_RESOLUTION|>--- conflicted
+++ resolved
@@ -63,13 +63,8 @@
     # {{{ handle non-numpy args
 
     def handle_non_numpy_arg(self, gen, arg):
-<<<<<<< HEAD
-        from loopy.kernel.data import LocalArg
-        is_local = arg.arg_class == LocalArg
-=======
         from loopy.kernel.data import AddressSpace
         is_local = arg.address_space == AddressSpace.LOCAL
->>>>>>> 0e2297bc
         gen("if isinstance(%s, _lpy_np.ndarray):" % arg.name)
         with Indentation(gen):
             if is_local:
@@ -84,26 +79,11 @@
         gen("elif %s is not None:" % arg.name)
         with Indentation(gen):
             if is_local:
-<<<<<<< HEAD
-                gen("assert isinstance(%s, _lpy_cl.LocalMemory), 'Arguments of "
-                    "type LocalArg must either be None or an instance of a "
-                    "pyopencl.LocalMemory object.'" % arg.name)
-            else:
-                gen("_lpy_encountered_dev = True")
-        if is_local:
-            from numpy import prod
-            gen('else:')
-            with Indentation(gen):
-                gen('# create a properly sized LocalMemory object')
-                gen('%s = _lpy_cl.LocalMemory(%d)' % (
-                    arg.name, prod(arg.shape) * arg.dtype.itemsize))
-=======
                 gen("assert isinstance(%s, _lpy_cl.LocalMemory), 'Arguments with "
                     "local scope must either be None or an instance of a "
                     "pyopencl.LocalMemory object.'" % arg.name)
             else:
                 gen("_lpy_encountered_dev = True")
->>>>>>> 0e2297bc
 
         gen("")
 
