"""CUDA target independent of PyCUDA."""

from __future__ import division, absolute_import

__copyright__ = "Copyright (C) 2015 Andreas Kloeckner"

__license__ = """
Permission is hereby granted, free of charge, to any person obtaining a copy
of this software and associated documentation files (the "Software"), to deal
in the Software without restriction, including without limitation the rights
to use, copy, modify, merge, publish, distribute, sublicense, and/or sell
copies of the Software, and to permit persons to whom the Software is
furnished to do so, subject to the following conditions:

The above copyright notice and this permission notice shall be included in
all copies or substantial portions of the Software.

THE SOFTWARE IS PROVIDED "AS IS", WITHOUT WARRANTY OF ANY KIND, EXPRESS OR
IMPLIED, INCLUDING BUT NOT LIMITED TO THE WARRANTIES OF MERCHANTABILITY,
FITNESS FOR A PARTICULAR PURPOSE AND NONINFRINGEMENT. IN NO EVENT SHALL THE
AUTHORS OR COPYRIGHT HOLDERS BE LIABLE FOR ANY CLAIM, DAMAGES OR OTHER
LIABILITY, WHETHER IN AN ACTION OF CONTRACT, TORT OR OTHERWISE, ARISING FROM,
OUT OF OR IN CONNECTION WITH THE SOFTWARE OR THE USE OR OTHER DEALINGS IN
THE SOFTWARE.
"""

import numpy as np

from pytools import memoize_method

from loopy.target.c import CTarget, CASTBuilder
from loopy.target.c.codegen.expression import ExpressionToCExpressionMapper
from loopy.diagnostic import LoopyError
from loopy.types import NumpyType
from loopy.kernel.data import AddressSpace
from pymbolic import var


# {{{ vector types

class vec:  # noqa
    pass


def _create_vector_types():
    field_names = ["x", "y", "z", "w"]

    import sys
    if sys.maxsize <= 2**33:
        long_dtype = np.int32
        ulong_dtype = np.uint32
    else:
        long_dtype = np.int64
        ulong_dtype = np.uint64

    vec.types = {}
    vec.names_and_dtypes = []
    vec.type_to_scalar_and_count = {}

    for base_name, base_type, counts in [
            ('char', np.int8, [1, 2, 3, 4]),
            ('uchar', np.uint8, [1, 2, 3, 4]),
            ('short', np.int16, [1, 2, 3, 4]),
            ('ushort', np.uint16, [1, 2, 3, 4]),
            ('int', np.int32, [1, 2, 3, 4]),
            ('uint', np.uint32, [1, 2, 3, 4]),
            ('long', long_dtype, [1, 2, 3, 4]),
            ('ulong', ulong_dtype, [1, 2, 3, 4]),
            ('longlong', np.int64, [1, 2]),
            ('ulonglong', np.uint64, [1, 2]),
            ('float', np.float32, [1, 2, 3, 4]),
            ('double', np.float64, [1, 2]),
            ]:
        for count in counts:
            name = "%s%d" % (base_name, count)

            titles = field_names[:count]

            names = ["s%d" % i for i in range(count)]
            if len(titles) < len(names):
                titles.extend((len(names)-len(titles))*[None])

            try:
                dtype = np.dtype(dict(
                    names=names,
                    formats=[base_type]*count,
                    titles=titles))
            except NotImplementedError:
                try:
                    dtype = np.dtype([((n, title), base_type)
                                      for (n, title) in zip(names, titles)])
                except TypeError:
                    dtype = np.dtype([(n, base_type) for (n, title)
                                      in zip(names, titles)])

            setattr(vec, name, dtype)

            vec.names_and_dtypes.append((name, dtype))

            vec.types[np.dtype(base_type), count] = dtype
            vec.type_to_scalar_and_count[dtype] = np.dtype(base_type), count


_create_vector_types()


def _register_vector_types(dtype_registry):
    for name, dtype in vec.names_and_dtypes:
        dtype_registry.get_or_register_dtype(name, dtype)

# }}}


# {{{ function mangler

def cuda_function_mangler(kernel, name, arg_dtypes):
    if not isinstance(name, str):
        return None

    if name in ["max", "min"] and len(arg_dtypes) == 2:
        dtype = np.find_common_type([], arg_dtypes)

        if dtype.kind == "c":
            raise RuntimeError("min/max do not support complex numbers")

        if dtype.kind == "f":
            name = "f" + name

        return dtype, name

    if name in "atan2" and len(arg_dtypes) == 2:
        return arg_dtypes[0], name

    if name == "dot":
        scalar_dtype, offset, field_name = arg_dtypes[0].fields["x"]
        return scalar_dtype, name

    return None

# }}}


# {{{ expression mapper

class ExpressionToCudaCExpressionMapper(ExpressionToCExpressionMapper):
    _GRID_AXES = "xyz"

    @staticmethod
    def _get_index_ctype(kernel):
        if kernel.index_dtype.numpy_dtype == np.int32:
            return "int32_t"
        elif kernel.index_dtype.numpy_dtype == np.int64:
            return "int64_t"
        else:
            raise LoopyError("unexpected index type")

    def map_group_hw_index(self, expr, type_context):
        return var("((%s) blockIdx.%s)" % (
            self._get_index_ctype(self.kernel),
            self._GRID_AXES[expr.axis]))

    def map_local_hw_index(self, expr, type_context):
        return var("((%s) threadIdx.%s)" % (
            self._get_index_ctype(self.kernel),
            self._GRID_AXES[expr.axis]))

# }}}


# {{{ target

class CudaTarget(CTarget):
    """A target for Nvidia's CUDA GPU programming language."""

    def __init__(self, extern_c=True):
        """
        :arg extern_c: If *True*, declare kernels using "extern C" to
            avoid name mangling.
        """
        self.extern_c = extern_c

        super(CudaTarget, self).__init__()

    def get_device_ast_builder(self):
        return CUDACASTBuilder(self)

    # {{{ types

    @memoize_method
    def get_dtype_registry(self):
        from loopy.target.c.compyte.dtypes import (DTypeRegistry,
                fill_registry_with_opencl_c_types)

        result = DTypeRegistry()
        fill_registry_with_opencl_c_types(result)

        # no complex number support--needs PyOpenCLTarget

        _register_vector_types(result)

        return result

    def is_vector_dtype(self, dtype):
        return (isinstance(dtype, NumpyType)
                and dtype.numpy_dtype in list(vec.types.values()))

    def vector_dtype(self, base, count):
        return NumpyType(
                vec.types[base.numpy_dtype, count],
                target=self)

    # }}}

# }}}


# {{{ ast builder

class CUDACASTBuilder(CASTBuilder):
    # {{{ library

    def function_manglers(self):
        return (
                super(CUDACASTBuilder, self).function_manglers() + [
                    cuda_function_mangler
                    ])

    # }}}

    # {{{ top-level codegen

    def get_function_declaration(self, codegen_state, codegen_result,
            schedule_index):
        fdecl = super(CUDACASTBuilder, self).get_function_declaration(
                codegen_state, codegen_result, schedule_index)

        from loopy.target.c import FunctionDeclarationWrapper
        assert isinstance(fdecl, FunctionDeclarationWrapper)
        fdecl = fdecl.subdecl

        from cgen.cuda import CudaGlobal, CudaLaunchBounds
        fdecl = CudaGlobal(fdecl)

        if self.target.extern_c:
            from cgen import Extern
            fdecl = Extern("C", fdecl)

        from loopy.schedule import get_insn_ids_for_block_at
        _, local_grid_size = \
                codegen_state.kernel.get_grid_sizes_for_insn_ids_as_exprs(
                        get_insn_ids_for_block_at(
                            codegen_state.kernel.schedule, schedule_index))

        from loopy.symbolic import get_dependencies
        if not get_dependencies(local_grid_size):
            # Sizes can't have parameter dependencies if they are
            # to be used in static thread block size.
            from pytools import product
            nthreads = product(local_grid_size)

            fdecl = CudaLaunchBounds(nthreads, fdecl)

        return FunctionDeclarationWrapper(fdecl)

    def generate_code(self, kernel, codegen_state, impl_arg_info):
        code, implemented_domains = (
                super(CudaTarget, self).generate_code(
                    kernel, codegen_state, impl_arg_info))

        return code, implemented_domains

    def generate_body(self, kernel, codegen_state):
        body, implemented_domains = (
                super(CudaTarget, self).generate_body(kernel, codegen_state))

        from loopy.kernel.data import ImageArg

        if any(isinstance(arg, ImageArg) for arg in kernel.args):
            raise NotImplementedError("not yet: texture arguments in CUDA")

        return body, implemented_domains

    # }}}

    # {{{ code generation guts

    def get_expression_to_c_expression_mapper(self, codegen_state):
        return ExpressionToCudaCExpressionMapper(codegen_state)

    _VEC_AXES = "xyzw"

    def add_vector_access(self, access_expr, index):
        return access_expr.a(self._VEC_AXES[index])

    def emit_barrier(self, synchronization_kind, mem_kind, comment):
        """
        :arg kind: ``"local"`` or ``"global"``
        :arg memkind: unused
        :return: a :class:`loopy.codegen.GeneratedInstruction`.
        """
        if synchronization_kind == "local":
            if comment:
                comment = " /* %s */" % comment

            from cgen import Statement
            return Statement("__syncthreads()%s" % comment)
        elif synchronization_kind == "global":
            raise LoopyError("CUDA does not have global barriers")
        else:
            raise LoopyError("unknown barrier kind")

    def wrap_temporary_decl(self, decl, scope):
        if scope == AddressSpace.LOCAL:
            from cgen.cuda import CudaShared
            return CudaShared(decl)
        elif scope == AddressSpace.PRIVATE:
            return decl
        else:
            raise ValueError("unexpected temporary variable scope: %s"
                    % scope)

    def wrap_global_constant(self, decl):
        from cgen.cuda import CudaConstant
        return CudaConstant(decl)

    def get_array_arg_decl(self, name, mem_address_space, shape, dtype, is_written):
        from loopy.target.c import POD  # uses the correct complex type
        from cgen import Const
        from cgen.cuda import CudaRestrictPointer

        arg_decl = CudaRestrictPointer(POD(self, dtype, name))

        if not is_written:
            arg_decl = Const(arg_decl)

        return arg_decl

<<<<<<< HEAD
    def get_local_arg_decl(self, name, shape, dtype, is_written):
        from cgen.cuda import CudaShared
        return CudaShared(self.get_global_arg_decl(name, shape, dtype, is_written))
=======
    def get_global_arg_decl(self, name, shape, dtype, is_written):
        from warnings import warn
        warn("get_global_arg_decl is deprecated use get_array_arg_decl "
                "instead.", DeprecationWarning, stacklevel=2)
        return self.get_array_arg_decl(name, AddressSpace.GLOBAL, shape,
                dtype, is_written)
>>>>>>> f32863f6

    def get_image_arg_decl(self, name, shape, num_target_axes, dtype, is_written):
        raise NotImplementedError("not yet: texture arguments in CUDA")

    def get_constant_arg_decl(self, name, shape, dtype, is_written):
        from loopy.target.c import POD  # uses the correct complex type
        from cgen import RestrictPointer, Const
        from cgen.cuda import CudaConstant

        arg_decl = RestrictPointer(POD(self, dtype, name))

        if not is_written:
            arg_decl = Const(arg_decl)

        return CudaConstant(arg_decl)

    # }}}

# }}}

# vim: foldmethod=marker<|MERGE_RESOLUTION|>--- conflicted
+++ resolved
@@ -335,18 +335,12 @@
 
         return arg_decl
 
-<<<<<<< HEAD
-    def get_local_arg_decl(self, name, shape, dtype, is_written):
-        from cgen.cuda import CudaShared
-        return CudaShared(self.get_global_arg_decl(name, shape, dtype, is_written))
-=======
     def get_global_arg_decl(self, name, shape, dtype, is_written):
         from warnings import warn
         warn("get_global_arg_decl is deprecated use get_array_arg_decl "
                 "instead.", DeprecationWarning, stacklevel=2)
         return self.get_array_arg_decl(name, AddressSpace.GLOBAL, shape,
                 dtype, is_written)
->>>>>>> f32863f6
 
     def get_image_arg_decl(self, name, shape, num_target_axes, dtype, is_written):
         raise NotImplementedError("not yet: texture arguments in CUDA")
