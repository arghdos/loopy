--- conflicted
+++ resolved
@@ -132,7 +132,7 @@
             [
                 """
                 c[i, j, k] = (a[i,j,k] | 1) + (b[i,j,k] & 1)
-                e[i, k] = (g[i,k] ^ k)*~(h[i,k+1]) + (g[i, k] << (h[i,k] >> k))
+                e[i, k] = (g[i,k] ^ k)*(~h[i,k+1]) + (g[i, k] << (h[i,k] >> k))
                 """
             ],
             name="bitwise", assumptions="n,m,l >= 1")
@@ -141,10 +141,7 @@
             knl, dict(
                 a=np.int32, b=np.int32,
                 g=np.int64, h=np.int64))
-<<<<<<< HEAD
-=======
 
->>>>>>> d316087d
     poly = get_op_poly(knl)
 
     n = 10
@@ -196,4 +193,4 @@
         exec(sys.argv[1])
     else:
         from py.test.cmdline import main
-        main([__file__])+        main([__file__])
