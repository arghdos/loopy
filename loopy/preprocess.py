--- conflicted
+++ resolved
@@ -2019,8 +2019,6 @@
 
 # }}}
 
-
-<<<<<<< HEAD
 # {{{ check for loads of atomic variables
 
 def check_atomic_loads(kernel):
@@ -2064,11 +2062,8 @@
 # }}}
 
 
-preprocess_cache = PersistentDict("loopy-preprocess-cache-v2-"+DATA_MODEL_VERSION,
-=======
 preprocess_cache = WriteOncePersistentDict(
         "loopy-preprocess-cache-v2-"+DATA_MODEL_VERSION,
->>>>>>> 6707e083
         key_builder=LoopyKeyBuilder())
 
 
