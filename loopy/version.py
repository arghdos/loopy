__copyright__ = "Copyright (C) 2012 Andreas Kloeckner"

__license__ = """
Permission is hereby granted, free of charge, to any person obtaining a copy
of this software and associated documentation files (the "Software"), to deal
in the Software without restriction, including without limitation the rights
to use, copy, modify, merge, publish, distribute, sublicense, and/or sell
copies of the Software, and to permit persons to whom the Software is
furnished to do so, subject to the following conditions:

The above copyright notice and this permission notice shall be included in
all copies or substantial portions of the Software.

THE SOFTWARE IS PROVIDED "AS IS", WITHOUT WARRANTY OF ANY KIND, EXPRESS OR
IMPLIED, INCLUDING BUT NOT LIMITED TO THE WARRANTIES OF MERCHANTABILITY,
FITNESS FOR A PARTICULAR PURPOSE AND NONINFRINGEMENT. IN NO EVENT SHALL THE
AUTHORS OR COPYRIGHT HOLDERS BE LIABLE FOR ANY CLAIM, DAMAGES OR OTHER
LIABILITY, WHETHER IN AN ACTION OF CONTRACT, TORT OR OTHERWISE, ARISING FROM,
OUT OF OR IN CONNECTION WITH THE SOFTWARE OR THE USE OR OTHER DEALINGS IN
THE SOFTWARE.
"""


<<<<<<< HEAD
VERSION = (2017, 1)
=======
VERSION = (2017, 2)
>>>>>>> 28b164f3
VERSION_STATUS = ""
VERSION_TEXT = ".".join(str(x) for x in VERSION) + VERSION_STATUS

try:
    import islpy.version
except ImportError:
    _islpy_version = "_UNKNOWN_"
else:
    _islpy_version = islpy.version.VERSION_TEXT

<<<<<<< HEAD
DATA_MODEL_VERSION = "v65-islpy%s" % _islpy_version
=======
DATA_MODEL_VERSION = "v72-islpy%s" % _islpy_version
>>>>>>> 28b164f3
<|MERGE_RESOLUTION|>--- conflicted
+++ resolved
@@ -21,11 +21,7 @@
 """
 
 
-<<<<<<< HEAD
-VERSION = (2017, 1)
-=======
 VERSION = (2017, 2)
->>>>>>> 28b164f3
 VERSION_STATUS = ""
 VERSION_TEXT = ".".join(str(x) for x in VERSION) + VERSION_STATUS
 
@@ -36,8 +32,4 @@
 else:
     _islpy_version = islpy.version.VERSION_TEXT
 
-<<<<<<< HEAD
-DATA_MODEL_VERSION = "v65-islpy%s" % _islpy_version
-=======
-DATA_MODEL_VERSION = "v72-islpy%s" % _islpy_version
->>>>>>> 28b164f3
+DATA_MODEL_VERSION = "v72-islpy%s" % _islpy_version